11.9.0:
<<<<<<< HEAD
 - Vastly improve markers capabilities.
=======
 - Support for environment variables in Pipfiles.
 - Cache the Pipfile internally (for large Pipfiles).
11.8.3:
>>>>>>> 546be007
 - Remove pipenv --update.
 - Export PYTHONDONTWRITEBYTECODE, to attempt to increase compatibility.
11.8.2:
 - Cleanup TOML.
 - Improve documentation.
 - Pass clear flag to resolver.
 - Improved private git URL handling.
11.8.1:
 - Removed (unused) Safety DB (licensing concerns).
11.8.0:
 - Fix a major bug in locking resolution.
11.7.4:
 - Don't use JSON results — problematic.
11.7.3:
 - Increase compatibility with strange Python installations (concurrency.futures).
11.7.2:
 - Bugfixes.
11.7.1:
 - Windows bugfix.
11.7.0:
 - Improvements to lockfile generation with private indexes.
11.6.9:
 - Bugfixes.
11.6.8:
 - Fix a Windows bug.
11.6.7:
 - Fix a Windows bug.
11.6.5:
 - Fix graph resolution.
 - May be some incompatibilities with private indexes and hashing. If so, it's worth it to fix graph resolution for now. Priorities. One thing at a time.
11.6.4:
 - Fix a bug.
11.6.3:
 - Depend on certifi.
11.6.2:
 - Properly vendor certifi.
 - Better support for --extra-index-url for private PyPI servers.
 - Bug fixes.
11.6.1:
 - Remove concurrent.futures, as it's not being used any longer, and is problematic.
11.6.0:
 - Vendor all of pip9, in preparation for the release of pip10.
11.5.3:
- Attempt to grab markers from -e – provided setup.py files.
- Revert "rely on the underlying pipenv sync architecture to pick up dependencies".
11.5.2:
 - Fix bug with markers (e.g. responses package).
11.5.1:
 - Restore bare 'pipenv update' functionality.
11.5.0:
 - Properly resolve hashes for private indexes.
 - Some subtle changes to the way resolution works — shouldn't affect you, but warrented a version bump.
11.4.0:
 - Stability.
 - Don't install dependencies straight-away with pipenv–install — rely on the underlying pipenv sync architecture to pick up dependencies.
 - Warn (abord) if requested update package is not in Pipfile.
 - Don't configure the Pipfile for keep_outdated when update is used.
11.3.3:
 - Sorry for all the bugs.
11.3.2:
 - Bugfix, of the craziest, hardest to reproduce nature.
11.3.1:
 - Fix shell --fancy.
11.3.0:
 - Default to using the Python Pipenv was installed with for new virtualenvs.
 - Report Python version of specified interpreter when creating virtualenv.
 - Disable JSON API usage, for now. It appears to cause some minor bugs related to markers (working on it).
11.2.2:
 - Potential bugfix related to subprocess invocations and environment variables.
11.2.1:
 - Actually use the Warehouse JSON API.
11.2.0:
 - Reduce the number of "bad packages", internally (e.g. don't exclude `six` anymore).
11.1.11:
 - Help improvements.
11.1.10:
 - Help improvements.
11.1.9:
 - $ python -m pipenv.help
11.1.8:
 - Resolver improvements.
11.1.7:
 - Packaging fix.
11.1.6:
 - Support for 'py' interpreter (on Windows).
 - Bugfixes.
11.1.5:
 - Vendor pew.
 - Be specific about which version of psutil we want.
 - Patch pip and pip-tools (further) like crazy, for hard-to-believe reasons, and the benefit of all.
11.1.4:
 - Resolve multiple extras when provided.
 - Improve completion time.
 - Remove vendored version of psutil (windows).
 - Bugfixes.
11.1.3:
 - Bugfix.
11.1.2:
 - No longer include hashes in `lock -r`.
 - Enable pew execution via python -m.
11.1.1:
 - Undo previous change.
11.1.0:
 - Default to the version of Python that Pipenv was installed with.
11.0.9:
 - PPA release.
11.0.8:
 - PPA release.
11.0.7:
 - PPA release.
11.0.6:
 - PPA release.
11.0.5:
 - PPA release.
11.0.4:
 - PPA release.
11.0.3:
 - PPA release.
11.0.2:
 - Hash order is deterministic now.
 - Bugfix.
11.0.1:
 - Bugfix.
11.0.0:
 - Massive resolver improvements!
 - Resolver now runs within virtual environments.
 - Resolver now uses PyPI JSON metadata to provide additional dependency information.
 - Environment information removed from `Pipfile.lock`.
 - Clean up temporary files used during dependency resolution.
10.1.2:
 - Bugfix.
10.1.1:
 - Assume `PIPENV_VENV_IN_PROJECT` if `./.venv/` already exists.
 - Use and generate hashes for PyPI mirrors and custom indexes.
10.1.0:
 - Default dependencies now take precidence over Develop dependencies when
   creating a Pipfile.lock.
 - Introducing `pipenv lock --keep-outdated`, which can also be passed to
   `install` and `uninstall`.
 - Introducing `pipenv install --selective-upgrade <package>`, which only
   updates the given package in your Pipfile.lock.
 - New Pipfile configuration option for [pipenv] section: `keep_outdated`.
10.0.1:
 - Add extra indexes from pip config files in Pipfile generation.
 - Fix bug with `pipenv clean`.
 - Install from Pipfile.lock after each successful `pipenv install`.
 - Temporary file cleanup.
10.0.0:
 - Introduce `pipenv sync` command.
 - Introduce `pipenv clean` command.
 - Deprecate `pipenv update` command.
 - Fully remove `check --style` functionality.
 - Better `lock -r` functionality.
 - Up-to-date security checks for `pipenv check`.
9.1.0:
 - Add --system flag to $ pipenv check.
 - Removal of package name suggestions.
 - Support for [scripts] in Pipfile.
 - Comment out invalid (to pip's hash checking mode) packages from `$ pipenv lock -r`.
 - Updated patched version of dotenv.
 - Do not allow `$ pipenv install --system packagename `to be used.
 - Deprecate the usage of `$ pipenv check --style`.
 - Show pip install logs with --verbose.
 - Allow -v as shorthand for --verbose for all commands.
 - Prevent duplicate virtualenv creation on windows due to drive casing.
 - Discard comments in output of `pip freeze` when running `pipenv update`.
 - Ignore existing `requirements.txt` files when pipenv is called with the `--requirements` flag.
 - Support `allow_global` during dependency resolution.
 - Add virtualenv activation support for `sh` (see #1388).
 - Improve startup times via lazy loading of imports.
 - Improve parsing of extras, markers, and path requirements.
 - Fix regression with VCS url parsing being treated as a normal path.
 - Resolve an issue causing local paths with the same name as a PyPI package to prevent proper dependency resolution.
9.0.3:
 - v9.0.1.
9.0.2:
 - A mistake.
9.0.1:
 - Fixed issue with specifiers being treated as paths on Windows.
 - Fixed regression causing development packages to always be installed.
9.0.0:
 - Fixed bug where packages beginning with vcs names (e.g. git) weren't installed correctly.
 - Fixed url parsing for <vcs>+<vcs>:// style urls.
 - Pipenv can now install relative file paths.
 - Better messaging around failed installs.
 - More resilient network io when retrieving data from PyPI.
 - Fixed bug with bad dependency pinning via pip-tools.
 - Prompt user to destroy and recreate virtualenvironment if they are in a currently activated environment.
 - Added enhancement for pip-tools to resolve dependencies with specific versions of python
 - Fixed bug where newlines were not escaped in .env files when loaded
 - Sequentially install all local and vcs dependencies to avoid write race conditions.
 - Fixed accidental exclusion of files from some VCS installs.
8.3.2:
 - Moved automated update check to once every 24 hours.
 - Better default for PYENV_ROOT.
 - Correctly support all pip --index specifiers.
 - Fix bug where pre-releases of Python were chosen over finals.
8.3.1:
 - Fixed issues with calling block too many times on single subprocess.
 - Updated vendored delegator.py.
 - Changed --dev flag for the uninstall command to --all-dev to better represent what it does.
8.3.0:
 - Add support for installation from remote requirements file.
 - Add --reverse to pipenv graph, displaying inverted dependency graph.
 - VCS dependencies now install sequentially to avoid write lock conflicts.
 - Allow PIPENV_IGNORE_VIRTUALENVS to work with pipenv shell on Windows.
 - Enforce newline termination of Pipfile.
 - More robust requirements.txt conversion experience.
 - Respect allow_prereleases in all locking scenarios.
 - Separated default and development dependency output when using lock -r and lock -r -d respectively.
 - Print whole help message with pipenv --help.
8.2.7:
 - Add update --sequential.
 - Fix unicode decode error on windows.
 - Fix bug with non-editable installs.
 - Update vendored setuptools.
 - Improvements to check --unused.
 - Fix install for local sdist packages.
 - Updating the patched pip-tools with the wheel dependency bugfix.
 - Fix git remote address modified changing underscore to a hyphen.
 - Fix py2toml with dashes (dev-packages)
 - Fix for --dry-run, reporting backwards.
 - Fix installing with all release specifiers.
 - Removed unused vendor libraries.
8.2.6:
 - Fix for some git remotes.
 - Increased the default number of max rounds for pip-tools, made it user-configurable.
 - Fix self-updating.
8.2.5:
 - Fixed bad attribute call on date checks.
8.2.4:
 - Enhanced sha messaging — lockfile short shas are now displayed.
 - Improve Windows unicode output.
 - General UX and other improvements.
8.2.3:
 - Don't show activation instructions when --deploy is used.
8.2.2:
 - Improve system pip detection.
8.2.1:
 - Enhanced pip resolver — hopefully that won't blow up in our faces.
 - Fixed file links.
8.2.0:
 - Made things nicer.
8.1.9:
 - Fix logging bug.
8.1.8:
 - Fix dependencies with markers attached. That wasn't easy.
 - Vendor (patch) pip-tools.
 - Honor PIP_SRC if it is provided.
8.1.7:
 - Update Python 2.x default to 2.7.14.
 - Deploy mode aborts if Python version doesn't match.
8.1.6:
 - Abort when Python installation appears to fail.
8.1.5:
 - Update pexcept to fix shellquote issues in subprocesses.
8.1.4:
 - Tell users in compatibility mode how to exit the shell.
 - Updated patched pip's vendored pkg-resources.
8.1.3:
 - Further improve patched pip, for crazy setup.py files.
8.1.2:
 - chdir option for project, for really stubborn people.
8.1.1:
 - Better exception handling when a corrupt virtualenv is being used.
8.1.0:
 - Better path handling.
8.0.9:
 - Bug when -r is passed in a subdirectory.
8.0.8:
 - Add verbose mode to Pip.
8.0.7:
 - Fix --skip-lock when verify_ssl = false.
 - Always quote pip path.
 - Fix --update.
8.0.6:
 - Fix indexes.
8.0.5:
 - $ pipenv open :module
8.0.4:
 - $ pipenv install --deploy.
8.0.3:
 - Improvements to dependency resolution against various versions of Python.
 - Fix issue with nested directories all containing Pipfiles.
 - Fix issue with --py when run outside of a project.
 - Refactoring of virtualenv detection.
 - Improvements to crayons library.
 - PIPENV_DOTENV_LOCATION.
8.0.1:
 - Fix weird edge case with ramuel.ordereddict.
8.0.0:
 - new [pipenv] settings, allows for allows_prereleases=True, automatically set when using install --pre.
7.9.10:
 - Use urllib3 directly, for exceptions handling.
7.9.9:
 - Fix argument parsing.
7.9.8:
 - Fix argument parsing.
7.9.7:
 - Fix help printout screen (and update it).
 - Use urllib3's warning suppression directly.
7.9.6:
 - Did you mean?
7.9.5:
 - More usage examples in help output.
7.9.4:
 - Support for editable extras.
7.9.3:
 - Use foreground color instead of white.
7.9.2:
 - UX cleanup.
7.9.1:
 - Bug fix with indexes.
7.9.0:
 - Bug fix with indexes.
7.8.9:
 - Fix for Heroku.
7.8.8:
 - Make --fancy default for windows users.
7.8.7:
 - Make resolver use client python for setup.py egg_info (very fancy).
 - Fix a nasty windows bug.
 - add --completion.
 - add --man.
7.8.6:
 - Don't import code automatically, only use -c ..
7.8.5:
 - Edge case.
7.8.4:
 - Flake8 checking with check --style!
7.8.3:
 - $ pipenv check --unused.
7.8.2:
 - Fallback to toml parser for absurdly large files.
7.8.1:
 - Catch all exceptions in pipreqs.
7.8.0:
 - Packaging fix.
7.7.9:
 - Ignore bad packages with -c.
7.7.8:
 - Minor bug fix.
7.7.7:
 - $ pipenv install -c .
7.7.6:
 - Fix a very very minor UX bug.
7.7.5:
 - No longer eat editables, as pip-tools does it for us now.
7.7.4:
 - Install VCS deps into the virtualenv's src directory, not into the current directory.
7.7.3:
 - Fix --three on Windows.
7.7.2:
 - Bug fixes.
7.7.1:
 - Bug fixes.
 - Improvements to --index support for requirements imports.
7.7.0:
 - Improved update caching mechanism.
 - Only prompt for spelling correction in interactive sessions.
 - Cleanup -e.
7.6.9:
 - Change --two, and --three to use --python 2 and --python 3 under the hood.
 - This restores --two / --three usage on windows.
7.6.8:
 - `pipenv install -r requirements.txt --dev` now works.
7.6.7:
 - New less-fancy progress bars (for linux users, specifically).
 - Support --python 3.
7.6.6:
 - Packaging problem.
7.6.5:
 - Patched vendored 'safety' package to remove yaml dependency — should work on all Pythons now.
7.6.4:
 - Extensive integration test suite.
 - Don't suggest autocorrections as often.
 - Cleanups.
 - Don't depend on setuptools anymore.
7.6.3:
 - Cleanups.
7.6.2:
 - Support for install/lock --pre.
7.6.1:
 - Fix a nasty bug.
7.6.0:
 - PEP 508 marker support for packages!
 - Better verbose mode for install.
 - Fix a nasty bug.
7.5.1:
 - Skip the resolver for pinned versions (this comes up a lot).
 - Maximum subprocesses (configurable) is now 8.
7.5.0:
 - Deprecate shell -c mode.
 - Make a new shell --fancy mode (old default mode).
 - Introduce PIPENV_SHELL_FANCY.
 - Introduce `pipenv --envs`.
7.4.9:
 - Improvements to PIPENV_DEFAULT_PYTHON_VERSION.
 - Improvements to auto-suggestions.
 - Fix nasty bug with failing dependencies.
7.4.8:
 - PIPENV_DEFAULT_PYTHON_VERSION
7.4.7:
 - install --sequential, for boring people.
 - PIPENV_DONT_LOAD_ENV.
 - Fix for prettytoml.
 - Don't add -e reqs to lockfile, as they're already present.
7.4.6:
 - Specify a specific index for a specific dependency.
7.4.5:
 - Support for custom indexes!
 - Random bugfixes.
7.4.4:
 - PIPENV_PIPFILE environment variable support.
 - --site-packages flag, for the crazy at heart.
 - Installation concurrency on Windows.
 - make `graph --json` consistent with `graph`.
 - Much better support for suggesting package names.
 - Updated to pipfile spec 4, support for path= for relative package names.
 - Import sources from requirements files.
 - Cleanup stderr/stdout.
 - 'pipenv check' only reports safety now for Python 3.
7.4.3:
 - Download/install things concurrently.
7.4.2:
 - Fix a nasty pyenv bug.
7.4.1:
 - `graph --json`.
7.4.0:
 - `pipenv --where` fix.
 - Other general improvements.
7.3.9:
 - Packaging fix.
7.3.8:
 - Packaging fix.
7.3.7:
 - Automatic support for .env files!
 - Fuzzy finding of popular package names, for typos. Auto-suggested corrections for popular packages.
 - Bug fixes.
7.3.6:
 - Fix VCS dependency resolution.
7.3.5:
 - Fix packaging.
7.3.4:
 - An error occurred.
7.3.3:
 - Pipenv check now includes security vulnerability disclosures!
7.3.2:
 - Vastly improved support for VCS dependencies.
7.3.1:
 - Advanced pyenv minor version support.
 - Added support for "full_python_version".
 - Added support for specifying minor versions of Python with `--python`.
 - Removed "considering this to be project home" messaging from `pipenv install`.
7.3.0:
 - Added support for grabbing dependencies from -e requirements into dependency graph.
7.2.9:
 - Bug fixes.
7.2.8:
 - Vast improvements to python finding abilities (multiple pythons with the same name are now detected).
7.2.7:
 - Automatically convert outline TOML tables to inline tables (losing comments in the process).
 - Bug fixes.
7.2.6:
 - Fix pip execution from within existing virtualenvs.
7.2.5:
 - Always tell patched pip what version of Python we're using.
7.2.4:
 - Improve compatibility with --system.
 - Improve automatic --system use within shell spawning (disallowing it).
7.2.3:
 - Courtesy notice when running in a virtualenv.
7.2.2:
 - Improvements to pyenv detection.
 - Refactorings, and general improvements
7.2.1:
 - Bug fix.
7.2.0:
 - Automatically install Pythons, if they aren't available and pyenv is setup!
 - Fixes for when a requirements.txt file contains an !.
 - Support for relative package paths (that wasn't easy either).
 - Bug fixes.
7.1.1:
 - Fixes for windows (full compatibility restored — sorry!).
 - Catch if graph is being run outside of a project directory.
 - Catch if self-updater doesn't get a clean response from PyPI.
 - Support Miniconda's `python --version` format
7.1.0:
 - Inline TOML tables for things like requests[security]!
 - Attempt to preserve comments in Pipfiles.
7.0.6:
 - NO_SPIN is now automatic when CI is set.
 - Additionally, vendor pip (a patched version) for doing advanced dependency resolution.
7.0.5:
 - Depend on latest version of pip.
7.0.4:
 - Bug fix.
7.0.3:
 - Windows fixes.
7.0.2:
 - Tell pip we're using the required Python version, with trickery, for dependency resolution.
 - Dev dependencies are now read from a lockfile before default dependencies, so
   any mismatches will prefer default to develop.
 - Add support for extras_require in Pipfile for vcs urls.
 - Warn if 'which' is not found on the system.
 - Warn if Pew or Virtualenv isn't in the PATH.
 - More consistent stderr output.
7.0.1:
 - [requires] python_version is now set for new projects, automatically
   if a version of Python was specified.
 - That wasn't easy.
7.0.0:
 - New path handling for --python, versions like '3.6' are now supported.
 - [requires] python_version is automatically honored.
6.2.9:
 - Bug fix.
6.2.8:
 - Bug fix.
6.2.7:
 - pip run --system is now default.
6.2.6:
 - Snakes, all the way down (and easter eggs for holidays!)
 - Much improved CLI output.
 - Introduction of PIPENV_HIDE_EMOJIS environment variable.
 - Guide users to set LANG and LC_ALL.
6.2.5:
 - Bug fix for 2.7.
6.2.4:
 - UX Improvements.
 - Install un-installable dependencies, anyway.
6.2.3:
 - Bug fixes and improvements.
 - Add refs to lockfile for VCS dependencies.
 - Don't re-capitalize URLs.
 - Specify a requirements file to import from, with install --requirements / -r
 - Install dependencies for VCS installs.
6.2.2:
 - Bug fix.
 - Support for passwords in git URLs.
6.2.1:
 - Quick fix.
6.2.0:
 - Support for arbitrary files (e.g. pipenv install URL)!
 - $ pipenv graph!
 - $ pipenv run --system ipython.
 - Skip virtualenv creation when --system is passed to install.
 - Removal of lock --legacy.
 - Improvements to locking mechanism integrity.
 - Introduction of $ pipenv --jumbotron.
 - Internal refactoring/code reduction.
6.1.6:
 - Fix for Windows.
6.1.5:
 - Grab hashes for un-grabbable hashes.
6.1.4:
 - New update via $ pipenv --update, instead.
6.1.3:
 - Skip validation of Pipfiles, massive speedup for far-away users.
 - Other speed-ups.
6.1.1:
 - Bug fix.
6.1.0:
 - Self–updating! Very fancy. $ pipenv update.
 - Verbose mode for update, install.
6.0.3:
 - Major bug fix.
 - Fix for Daniel Ryan's weird corner case.
6.0.2:
 - Fix Python 2 regression.
6.0.1:
 - Minor (major) bug fix.
6.0.0:
 - New locking functionality — support for multiple hashes per release!
 - Hashes are now default, everywhere, once again! We figured it out :)
 - Pipenv talks to the PyPi (Warehouse) API now for grabbing hashes.
 - --hashes flag removed.
 - Upgraded to Pipfile spec 2.
 - New --legacy mode for lock.
5.4.3:
 - Fix for windows.
5.4.2:
 - Compatibility improvement with `run`.
5.4.1:
 - Fix for packaging.
 - $PIPENV_SKIP_VALIDATION.
5.4.0:
 - Automatically load PATH from virtualenv, before running `pipenv shell`.
 - Addition of `pipenv lock --verbose`.
 - Vendor 'background' library.
5.3.5:
 - Addition of update --dry-run.
 - Removal of install --lock option.
5.3.4:
 - Fix pip index passing.
5.3.3:
 - Automatic notification of version updates.
5.3.2:
 - Automatic locking after install/uninstall (because it's fast now!)
5.3.1:
 - Improvements for windows.
5.3.0:
 - Mega fast pipenv lock!
 - Drop of Python 2.6.
5.2.0:
 - Introduce install --skip-lock.
 - Bugfixes.
5.1.3:
 - Updated delegator.py to 0.0.13
5.1.2:
 - Add missing cacerts.pem file to MANIFEST.in
 - Improve error message when running `pipenv shell` multiple times.
 - Fixed translation for editable installs from requirements.txt to Pipfile.
5.1.1:
 - Bug fix
5.1.0:
 - Add PIPENV_TIMEOUT environment variable for custom timeouts.
 - Remove PIPENV_DEFAULT_THREE.
5.0.0:
 - Automatically utilize virtualenvs when they are activated.
 - PIPENV_DEFAULT_THREE.
4.1.4:
 - Fix regression in `pipenv lock -r` functionality.
4.1.3:
 - Fix support for `pipenv install -e .`
4.1.2:
 - Lazy load requirements for speed improvements.
 - Better messaging on failed installs.
 - More accurate logging for installation progress.
4.1.1:
 - Remove old references
4.1.0:
 - Properly handle extras on requirements with versions.
 - Accept the -e (editable) flag in pipenv install.
 - Progress Bars!
 - Minor optimizations to the install process.
4.0.1:
 - Pin Sphinx requirement at a Python 2.6 compatible version.
4.0.0:
 - Make --no-hashes default, introduce --hashes.
 - Fix for key error when uninstalling [dev-]packages
3.6.2:
 - Fix bug introduced into `pipenv install` in 3.6.1.
3.6.1:
 - pipenv install now works if only a requirements.txt is present.
 - `pipenv uninstall` now uninstalls from dev-packages as intended.
3.6.0:
 - Make --two/--three handling more consistent.
 - Update vendored delegator.py.
 - Fix erroneous error messages in certain command combinations.
 - Better version number handling for post releases.
 - Bug fixes for some Windows environments (specifically Appveyor).
3.5.6:
 - Fix broken help prompt.
3.5.5:
 - Automatically cleanup virtualenv on keyboard interrupt.
 - General improvements.
3.5.4:
 - Bug fixes.
 - Message formatting cleanup.
3.5.3:
 - Add six to vendored libraries.
 - Support for --ignore-hashes added to install command.
 - Support for --no-hashes for lock command.
3.5.2:
 - Vendor all the things!
 - get-pipenv.py.
3.5.1:
 - Basic Windows support!
3.5.0
 - Fully support multiple sources in Pipfile.
 - Support multiple project directories with same name.
 - Better support for non-standard project directory names.
 - Support for VCS dependencies.
3.4.2
 - Attempt installing from all sources in Pipfile.
 - Fix bug with accidental deletion of Pipfile contents.
 - Update dependencies to work correctly with pipsi.
3.4.1
 - --no-interactive mode now activates automatically when needed.
3.4.0
 - --no-interactive mode added.
 - Properly handle non-standard versioning schemes including Epochs.
 - Handle percent-encoded filenames.
 - Fixed Bug with Pipfile initializations.
 - Streamlined file locations for projects.
 - Improved package name resolution.
 - Testing!
3.3.6:
 - $ pipenv --venv option.
 - $ pipenv --rm option.
3.3.5:
- Disable spinner by setting PIPENV_NOSPIN=1 environment variable.
3.3.4:
 - Fix PIPENV_VENV_IN_PROJECT mode.
 - Fix PIPENV_SHELL_COMPAT mode.
3.3.3:
 - Spinners!
 - Shell compatibility mode ($ pipenv shell -c).
 - Classic virtualenv location (within project) mode.
 - Removal of $ pipenv install --requirements.
 - Addition of $ pipenv lock -r.
3.3.2:
 - User-configurable max-depth for Pipfile searching.
 - Bugfix.
3.3.1:
 - Bugfix for install.
3.3.0:
 - Use pew to manage virtual environments.
 - Improved dashed version parsing.
3.2.14:
 - Give --python precedence over --three/--two.
 - Improvements for lockfile output for specific problematic packages.
 - Bug fixes.
3.2.13:
 - Improved stderr output for --requirements.
 - Bug fixes.
3.2.12:
 - Disable colors by setting PIPENV_COLORBLIND=1 environment variable.
3.2.11:
 - Properly use pinned versions from Pipfile in Pipfile.lock
3.2.10:
 - Fix bugs.
3.2.9:
 - Remove temporary requirements.txt after installation.
 - Add support for --python option, for specifying any version of Python.
 - Read source Pipfile.lock.
3.2.8:
 - Lock before installing all dependencies, if lockfile isn't present.
3.2.7:
 - Cache proper names for great speed increases.
3.2.6:
 - Bug fixes.
3.2.5:
 - Significant speed improvements for pipenv run and pipenv shell.
 - Shell completion via click-completion.
 - Perform package name normalization as best effort attempt.
3.2.4:
 - $ pipenv uninstall --all
 - Don't uninstall setuptools, wheel, pip, or six.
 - Improvements to Pipfile re-ordering when writing.
 - Fix proper casing mechanism.
 - Prevent invalid shebangs with Homebrew Python.
 - Fix parsing issues with https://pypi.org/simple.
 - Depend on 'pipfile' package.
3.2.3:
 - $ pip uninstall --dev
 - Minor refactoring.
 - Improved error messaging for missing SHELL environment variables.
3.2.2:
 - Better support for fish terminal.
3.2.1:
 - Ensure proper casing of all Pipfile-specified packages.
3.2.0:
 - Improved proper casing handling for mis-named packages.
 - Support for $ pipenv install django-debug-toolbar.
 - Minor cleanups.
 - Fix for Python 3.
3.1.9:
 - Bug fix.
3.1.8:
 - Bug fix.
3.1.7:
 - Actual Python 3 fix.
3.1.6:
 - Python 3 fix.
3.1.5:
 - Proper name resolver!
3.1.4:
 - $ pip install --requirements.
3.1.3:
 - Python 3 fix.
3.1.2:
 - Python 3 fix.
3.1.1:
 - Improved pip output (integrate with tool better).
 - Pass exit code of $ pipenv run commands.
3.1.0:
 - Check hashes upon installation!
3.0.1:
 - Oops, version jump.
 - Fix for $ pip uninstall --lock.
3.0.0:
 - Speed of locking improved.
 - Lock now uses downloads instead of installation functionality.
 - Lock fix.
 - Removed $ pipenv install -r functionality.
 - Removal of $ pipenv lock --dev.
 - Addition of $ pipenv install/uninstall --lock.
 - Preliminary (non-enforced) hash functionality.
0.2.9:
 - Enhanced–enhanced PEP 508 checking capabilities!
0.2.8:
 - Enhanced PEP 508 checking capabilities!
0.2.7:
 - Better workflow options for --three / --two.
0.2.6:
 - Fix for bash shell invocation.
 - Better support for comments in requirements.txt files.
 - Support for Pipfile's [[source]].
 - Pretty colors for help.
 - Refactors.
0.2.5:
 - Enhanced terminal resizing.
 - Cleanups from PRs: typos.
 - Better --where output when no Pipfile is present.
 - Fix for Python 3.
 - Rely directly on pexpect.
0.2.4:
 - Fix for bash shell.
0.2.3:
 - Support for Fish and Csh shells.
0.2.1:
 - Trove classifiers.
0.2.0:
 - Added support for $ pipenv --three / --two, for initializing virtualenvs with a specific Python version.
 - Added support for VCS-backed installs, including editables.
 - TODO: Still need to support non-git-backed VCS installations in Pipfiles.<|MERGE_RESOLUTION|>--- conflicted
+++ resolved
@@ -1,11 +1,7 @@
 11.9.0:
-<<<<<<< HEAD
  - Vastly improve markers capabilities.
-=======
  - Support for environment variables in Pipfiles.
  - Cache the Pipfile internally (for large Pipfiles).
-11.8.3:
->>>>>>> 546be007
  - Remove pipenv --update.
  - Export PYTHONDONTWRITEBYTECODE, to attempt to increase compatibility.
 11.8.2:
