# -*- coding: utf-8 -*-
import contextlib
import codecs
import os
import sys
import shutil
import signal
import time
import tempfile
from glob import glob
import json as simplejson

import urllib3
import background
import click
import click_completion
import crayons
import dotenv
import delegator
import pexpect
import requests
import pip
import pipfile
import pipdeptree
import requirements
import semver
import flake8.main.cli
from pipreqs import pipreqs
from blindspin import spinner
from urllib3.exceptions import InsecureRequestWarning
from pip.req.req_file import parse_requirements
from click_didyoumean import DYMCommandCollection
from .project import Project
from .utils import (
    convert_deps_from_pip, convert_deps_to_pip, is_required_version,
    proper_case, pep423_name, split_vcs, resolve_deps, shellquote, is_vcs,
    python_version, suggest_package, find_windows_executable, is_file,
<<<<<<< HEAD
    prepare_pip_source_args, is_valid_url, download_file
=======
    prepare_pip_source_args, temp_environ
>>>>>>> 1b1291f0
)
from .__version__ import __version__
from . import pep508checker, progress
from . import environments
from .environments import (
    PIPENV_COLORBLIND, PIPENV_NOSPIN, PIPENV_SHELL_FANCY,
    PIPENV_VENV_IN_PROJECT, PIPENV_TIMEOUT, PIPENV_SKIP_VALIDATION,
    PIPENV_HIDE_EMOJIS, PIPENV_INSTALL_TIMEOUT, PYENV_ROOT,
    PYENV_INSTALLED, PIPENV_YES, PIPENV_DONT_LOAD_ENV,
    PIPENV_DEFAULT_PYTHON_VERSION, PIPENV_MAX_SUBPROCESS,
    PIPENV_DONT_USE_PYENV, SESSION_IS_INTERACTIVE, PIPENV_USE_SYSTEM,
    PIPENV_DOTENV_LOCATION, PIPENV_SHELL
)

# Backport required for earlier versions of Python.
if sys.version_info < (3, 3):
    from backports.shutil_get_terminal_size import get_terminal_size
else:
    from shutil import get_terminal_size

xyzzy = """
 _______   __                                           __
/       \ /  |                                         /  |
$$$$$$$  |$$/   ______    ______   _______   __     __ $$ |
$$ |__$$ |/  | /      \  /      \ /       \ /  \   /  |$$ |
$$    $$/ $$ |/$$$$$$  |/$$$$$$  |$$$$$$$  |$$  \ /$$/ $$ |
$$$$$$$/  $$ |$$ |  $$ |$$    $$ |$$ |  $$ | $$  /$$/  $$/
$$ |      $$ |$$ |__$$ |$$$$$$$$/ $$ |  $$ |  $$ $$/    __
$$ |      $$ |$$    $$/ $$       |$$ |  $$ |   $$$/    /  |
$$/       $$/ $$$$$$$/   $$$$$$$/ $$/   $$/     $/     $$/
              $$ |
              $$ |
              $$/
"""

# Packages that should be ignored later.
BAD_PACKAGES = (
    'setuptools', 'pip', 'wheel', 'six', 'packaging', 'distribute'
    'pyparsing', 'appdirs',
)

# Are we using the default Python?
USING_DEFAULT_PYTHON = True

if not PIPENV_HIDE_EMOJIS:
    now = time.localtime()

    # Halloween easter-egg.
    if ((now.tm_mon == 10) and (now.tm_mday == 30)) or ((now.tm_mon == 10) and (now.tm_mday == 31)):
        INSTALL_LABEL = '🎃   '

    # Christmas easter-egg.
    elif ((now.tm_mon == 12) and (now.tm_mday == 24)) or ((now.tm_mon == 12) and (now.tm_mday == 25)):
        INSTALL_LABEL = '🎅   '

    else:
        INSTALL_LABEL = '🐍   '

    INSTALL_LABEL2 = crayons.normal('☤  ', bold=True)
    STARTING_LABEL = '    '
else:
    INSTALL_LABEL = '   '
    INSTALL_LABEL2 = '   '
    STARTING_LABEL = '   '

# Enable shell completion.
click_completion.init()

# Disable colors, for the soulless.
if PIPENV_COLORBLIND:
    crayons.disable()

# Disable spinner, for cleaner build logs (the unworthy).
if PIPENV_NOSPIN:
    @contextlib.contextmanager  # noqa: F811
    def spinner():
        yield

# Disable warnings for Python 2.6.
urllib3.disable_warnings(InsecureRequestWarning)

project = Project()


def load_dot_env():
    if not PIPENV_DONT_LOAD_ENV:
        denv = dotenv.find_dotenv(PIPENV_DOTENV_LOCATION or os.sep.join([project.project_directory, '.env']))
        if os.path.isfile(denv):
            click.echo(crayons.normal('Loading .env environment variables…', bold=True), err=True)
        dotenv.load_dotenv(denv, override=True)


def add_to_path(p):
    """Adds a given path to the PATH."""
    if p not in os.environ['PATH']:
        os.environ['PATH'] = '{0}{1}{2}'.format(p, os.pathsep, os.environ['PATH'])


@background.task
def check_for_updates():
    """Background thread -- beautiful, isn't it?"""
    try:
        r = requests.get('https://pypi.python.org/pypi/pipenv/json', timeout=0.5)
        latest = max(map(semver.parse_version_info, r.json()['releases'].keys()))
        current = semver.parse_version_info(__version__)

        if latest > current:
            click.echo('{0}: {1} is now available. You get bonus points for upgrading ($ {})!'.format(
                crayons.green('Courtesy Notice'),
                crayons.yellow('Pipenv {v.major}.{v.minor}.{v.patch}'.format(v=latest)),
                crayons.red('pipenv --update')
            ), err=True)
    except Exception:
        pass


def ensure_latest_self(user=False):
    """Updates Pipenv to latest version, cleverly."""
    try:
        r = requests.get('https://pypi.python.org/pypi/pipenv/json', timeout=2)
    except requests.RequestException as e:
        click.echo(crayons.red(e))
        sys.exit(1)
    latest = max(map(semver.parse_version_info, r.json()['releases'].keys()))
    current = semver.parse_version_info(__version__)

    if current < latest:

        import site

        click.echo('{0}: {1} is now available. Automatically upgrading!'.format(
            crayons.green('Courtesy Notice'),
            crayons.yellow('Pipenv {v.major}.{v.minor}.{v.patch}'.format(v=latest)),
        ), err=True)

        # Resolve user site, enable user mode automatically.
        if site.ENABLE_USER_SITE and site.USER_SITE in sys.modules['pipenv'].__file__:
            args = ['install', '--user', '--upgrade', 'pipenv', '--no-cache']
        else:
            args = ['install', '--upgrade', 'pipenv', '--no-cache']

        os.environ['PIP_PYTHON_VERSION'] = str('.'.join(map(str, sys.version_info[:3])))
        os.environ['PIP_PYTHON_PATH'] = str(sys.executable)

        sys.modules['pip'].main(args)

        click.echo('{0} to {1}!'.format(
            crayons.green('Pipenv updated'),
            crayons.yellow('{v.major}.{v.minor}.{v.patch}'.format(v=latest))
        ))
    else:
        click.echo(crayons.green('All good!'))


def cleanup_virtualenv(bare=True):
    """Removes the virtualenv directory from the system."""

    if not bare:
        click.echo(crayons.red('Environment creation aborted.'))

    try:
        # Delete the virtualenv.
        shutil.rmtree(project.virtualenv_location, ignore_errors=True)
    except OSError as e:
        click.echo(e)


def ensure_latest_pip():
    """Updates pip to the latest version."""

    # Ensure that pip is installed.
    try:
        c = delegator.run('"{0}" install pip'.format(which_pip()))

        # Check if version is out of date.
        if 'however' in c.err:
            # If version is out of date, update.
            click.echo(crayons.normal(u'Pip is out of date… updating to latest.', bold=True))

            windows = '-m' if os.name == 'nt' else ''

            c = delegator.run('"{0}" install {1} pip --upgrade'.format(which_pip()), windows, block=False)
            click.echo(crayons.blue(c.out))
    except AttributeError:
        pass


def import_requirements(r=None, dev=False):
    # Parse requirements.txt file with Pip's parser.
    # Pip requires a `PipSession` which is a subclass of requests.Session.
    # Since we're not making any network calls, it's initialized to nothing.

    if r:
        assert os.path.isfile(r)

    # Default path, if none is provided.
    if r is None:
        r = project.requirements_location

    with open(r, 'r') as f:
        contents = f.read()

    indexes = []
    # Find and add extra indexes.
    for line in contents.split('\n'):
        if line.startswith(('-i ', '--index ')):
            indexes.append(line.split()[1])

    reqs = [f for f in parse_requirements(r, session=pip._vendor.requests)]

    for package in reqs:
        if package.name not in BAD_PACKAGES:
            if package.link is not None:
                package_string = (
                    '-e {0}'.format(
                        package.link
                    ) if package.editable else str(package.link)
                )
                project.add_package_to_pipfile(package_string, dev=dev)
            else:
                project.add_package_to_pipfile(str(package.req), dev=dev)

    for index in indexes:
        project.add_index_to_pipfile(index)

    project.recase_pipfile()


def ensure_environment():
    # Skip this on Windows...
    if os.name != 'nt':
        if 'LANG' not in os.environ:
            click.echo(
                '{0}: the environment variable {1} is not set!'
                '\nWe recommend setting this in {2} (or equivalent) for '
                'proper expected behavior.'.format(
                    crayons.red('Warning', bold=True),
                    crayons.normal('LANG', bold=True),
                    crayons.green('~/.profile')
                ), err=True
            )


def import_from_code(path='.'):
    rs = []
    try:
        for r in pipreqs.get_all_imports(path):
            if r not in BAD_PACKAGES:
                rs.append(r)
        pkg_names = pipreqs.get_pkg_names(rs)
        return [proper_case(r) for r in pkg_names]
    except Exception:
        return []


def ensure_pipfile(validate=True):
    """Creates a Pipfile for the project, if it doesn't exist."""

    global USING_DEFAULT_PYTHON

    # Assert Pipfile exists.
    if project.pipfile_is_empty:

        # If there's a requirements file, but no Pipfile...
        if project.requirements_exists:
            click.echo(crayons.normal(u'Requirements.txt found, instead of Pipfile! Converting…', bold=True))

            # Create a Pipfile...
            python = which('python') if not USING_DEFAULT_PYTHON else False
            project.create_pipfile(python=python)

            with spinner():
                # Import requirements.txt.
                import_requirements()

            # Warn the user of side-effects.
            click.echo(
                u'{0}: Your {1} now contains pinned versions, if your {2} did. \n'
                'We recommend updating your {1} to specify the {3} version, instead.'
                ''.format(
                    crayons.red('Warning', bold=True),
                    crayons.normal('Pipfile', bold=True),
                    crayons.normal('requirements.txt', bold=True),
                    crayons.normal('"*"', bold=True)
                )
            )

        else:
            click.echo(crayons.normal(u'Creating a Pipfile for this project…', bold=True), err=True)

            # Create the pipfile if it doesn't exist.
            python = which('python') if not USING_DEFAULT_PYTHON else False
            project.create_pipfile(python=python)

    # Validate the Pipfile's contents.
    if validate and project.virtualenv_exists and not PIPENV_SKIP_VALIDATION:
        # Ensure that Pipfile is using proper casing.
        p = project.parsed_pipfile
        changed = ensure_proper_casing(pfile=p)

        # Write changes out to disk.
        if changed:
            click.echo(crayons.normal(u'Fixing package names in Pipfile…', bold=True), err=True)
            project.write_toml(p)


def find_a_system_python(python):
    """Finds a system python, given a version (e.g. 2 / 2.7 / 3.6.2), or a full path."""
    if python.startswith('py'):
        return system_which(python)
    elif os.path.isabs(python):
        return python
    else:
        possibilities = [
            'python',
            'python{0}'.format(python[0]),
        ]
        if len(python) >= 2:
            possibilities.extend(
                [
                    'python{0}{1}'.format(python[0], python[2]),
                    'python{0}.{1}'.format(python[0], python[2]),
                    'python{0}.{1}m'.format(python[0], python[2])
                ]
            )

        # Reverse the list, so we find specific ones first.
        possibilities = reversed(possibilities)

        for possibility in possibilities:
            # Windows compatibility.
            if os.name == 'nt':
                possibility = '{0}.exe'.format(possibility)

            pythons = system_which(possibility, mult=True)

            for p in pythons:
                version = python_version(p)
                if (version or '').startswith(python):
                    return p


def ensure_python(three=None, python=None):

    def abort():
        click.echo(
            'You can specify specific versions of Python with:\n  {0}'.format(
                crayons.red('$ pipenv --python {0}'.format(os.sep.join(('path', 'to', 'python'))))
            ), err=True
        )
        sys.exit(1)

    def activate_pyenv():
        """Adds all pyenv installations to the PATH."""
        if PYENV_INSTALLED:
            if PYENV_ROOT:
                for found in glob(
                    '{0}{1}versions{1}*{1}bin'.format(
                        PYENV_ROOT,
                        os.sep
                    )
                ):
                    add_to_path(found)
            else:
                click.echo(
                    '{0}: PYENV_ROOT is not set. New python paths will '
                    'probably not be exported properly after installation.'
                    ''.format(
                        crayons.red('Warning', bold=True),
                    ), err=True
                )

    global USING_DEFAULT_PYTHON

    # Add pyenv paths to PATH.
    activate_pyenv()

    path_to_python = None
    USING_DEFAULT_PYTHON = (three is None and not python)

    # Find out which python is desired.
    if not python:
        python = convert_three_to_python(three, python)

    if not python:
        python = project.required_python_version

    if not python:
        python = PIPENV_DEFAULT_PYTHON_VERSION

    if python:
        path_to_python = find_a_system_python(python)

    if not path_to_python and python is not None:
        # We need to install Python.
        click.echo(
            u'{0}: Python {1} {2}'.format(
                crayons.red('Warning', bold=True),
                crayons.blue(python),
                u'was not found on your system…',
            ), err=True
        )
        # Pyenv is installed
        if not PYENV_INSTALLED:
            abort()
        else:
            if (not PIPENV_DONT_USE_PYENV) and (SESSION_IS_INTERACTIVE):
                version_map = {
                    # TODO: Keep this up to date!
                    # These versions appear incompatible with pew:
                    # '2.5': '2.5.6',
                    '2.6': '2.6.9',
                    '2.7': '2.7.14',
                    # '3.1': '3.1.5',
                    # '3.2': '3.2.6',
                    '3.3': '3.3.6',
                    '3.4': '3.4.7',
                    '3.5': '3.5.4',
                    '3.6': '3.6.3',
                }
                try:
                    if len(python.split('.')) == 2:
                        # Find the latest version of Python available.

                        version = version_map[python]
                    else:
                        version = python
                except KeyError:
                    abort()

                s = (
                    '{0} {1} {2}'.format(
                        'Would you like us to install',
                        crayons.green('CPython {0}'.format(version)),
                        'with pyenv?'
                    )
                )

                # Prompt the user to continue...
                if not (PIPENV_YES or click.confirm(s, default=True)):
                    abort()
                else:

                    # Tell the user we're installing Python.
                    click.echo(
                        u'{0} {1} {2} {3}{4}'.format(
                            crayons.normal(u'Installing', bold=True),
                            crayons.green(u'CPython {0}'.format(version), bold=True),
                            crayons.normal(u'with pyenv', bold=True),
                            crayons.normal(u'(this may take a few minutes)'),
                            crayons.normal(u'…', bold=True)
                        )
                    )

                    with spinner():
                        # Install Python.
                        c = delegator.run(
                            'pyenv install {0} -s'.format(version),
                            timeout=PIPENV_INSTALL_TIMEOUT,
                            block=False
                        )

                        # Wait until the process has finished...
                        c.block()

                        try:
                            assert c.return_code == 0
                        except AssertionError:
                            click.echo(u'Something went wrong…')
                            click.echo(crayons.blue(c.err), err=True)

                        # Print the results, in a beautiful blue...
                        click.echo(crayons.blue(c.out), err=True)

                    # Add new paths to PATH.
                    activate_pyenv()

                    # Find the newly installed Python, hopefully.
                    path_to_python = find_a_system_python(version)

                    try:
                        assert python_version(path_to_python) == version
                    except AssertionError:
                        click.echo(
                            '{0}: The Python you just installed is not available on your {1}, apparently.'
                            ''.format(
                                crayons.red('Warning', bold=True),
                                crayons.normal('PATH', bold=True)
                            ), err=True
                        )
                        sys.exit(1)

    return path_to_python


def ensure_virtualenv(three=None, python=None, site_packages=False):
    """Creates a virtualenv, if one doesn't exist."""

    global USING_DEFAULT_PYTHON

    if not project.virtualenv_exists:
        try:
            # Ensure environment variables are set properly.
            ensure_environment()

            # Ensure Python is available.
            python = ensure_python(three=three, python=python)

            # Create the virtualenv.
            # Abort if --system (or running in a virtualenv).
            if PIPENV_USE_SYSTEM:
                click.echo(
                    crayons.red(
                        'You are attempting to re-create a virtualenv that '
                        'Pipenv did not create. Aborting.'
                    )
                )
                sys.exit(1)
            do_create_virtualenv(python=python, site_packages=site_packages)

        except KeyboardInterrupt:
            # If interrupted, cleanup the virtualenv.
            cleanup_virtualenv(bare=False)
            sys.exit(1)

    # If --three, --two, or --python were passed...
    elif (python) or (three is not None) or (site_packages is not False):
       
        USING_DEFAULT_PYTHON = False
        
        # Ensure python is installed before deleting existing virtual env
        ensure_python(three=three, python=python)

        click.echo(crayons.red('Virtualenv already exists!'), err=True)
        click.echo(crayons.normal(u'Removing existing virtualenv…', bold=True), err=True)

        # Remove the virtualenv.
        cleanup_virtualenv(bare=True)

        # Call this function again.
        ensure_virtualenv(three=three, python=python, site_packages=site_packages)


def ensure_project(three=None, python=None, validate=True, system=False, warn=True, site_packages=False, deploy=False):
    """Ensures both Pipfile and virtualenv exist for the project."""

    if not project.pipfile_exists:
        project.touch_pipfile()

    # Skip virtualenv creation when --system was used.
    if not system:
        ensure_virtualenv(three=three, python=python, site_packages=site_packages)

        if warn:
            # Warn users if they are using the wrong version of Python.
            if project.required_python_version:

                path_to_python = which('python')

                if project.required_python_version not in (python_version(path_to_python) or ''):
                    click.echo(
                        '{0}: Your Pipfile requires {1} {2}, '
                        'but you are using {3} ({4}).'.format(
                            crayons.red('Warning', bold=True),
                            crayons.normal('python_version', bold=True),
                            crayons.blue(project.required_python_version),
                            crayons.blue(python_version(path_to_python)),
                            crayons.green(shorten_path(path_to_python))
                        ), err=True
                    )
                    if not deploy:
                        click.echo(
                            '  {0} will surely fail.'
                            ''.format(crayons.red('$ pipenv check')),
                            err=True
                        )
                    else:
                        click.echo(crayons.red('Deploy aborted.'), err=True)
                        sys.exit(1)

    # Ensure the Pipfile exists.
    ensure_pipfile(validate=validate)


def ensure_proper_casing(pfile):
    """Ensures proper casing of Pipfile packages, writes changes to disk."""

    casing_changed = proper_case_section(pfile.get('packages', {}))
    casing_changed |= proper_case_section(pfile.get('dev-packages', {}))

    return casing_changed


def proper_case_section(section):
    """Verify proper casing is retrieved, when available, for each
    dependency in the section.
    """

    # Casing for section.
    changed_values = False
    unknown_names = [k for k in section.keys() if k not in set(project.proper_names)]

    # Replace each package with proper casing.
    for dep in unknown_names:
        try:
            # Get new casing for package name.
            new_casing = proper_case(dep)
        except IOError:
            # Unable to normalize package name.
            continue

        if new_casing != dep:
            changed_values = True
            project.register_proper_name(new_casing)

            # Replace old value with new value.
            old_value = section[dep]
            section[new_casing] = old_value
            del section[dep]

    # Return whether or not values have been changed.
    return changed_values


def shorten_path(location, bold=False):
    """Returns a visually shorter representation of a given system path."""
    original = location
    short = os.sep.join([s[0] if len(s) > (len('2long4')) else s for s in location.split(os.sep)])
    short = short.split(os.sep)
    short[-1] = original.split(os.sep)[-1]
    if bold:
        short[-1] = str(crayons.normal(short[-1], bold=True))

    return os.sep.join(short)
    # return short


def do_where(virtualenv=False, bare=True):
    """Executes the where functionality."""

    if not virtualenv:
        location = project.pipfile_location

        # Shorten the virtual display of the path to the virtualenv.
        if not bare:
            location = shorten_path(location)

        if not location:
            click.echo(
                'No Pipfile present at project home. Consider running '
                '{0} first to automatically generate a Pipfile for you.'
                ''.format(crayons.green('`pipenv install`')), err=True)
        elif not bare:
            click.echo(
                'Pipfile found at {0}.\n  Considering this to be the project home.'
                ''.format(crayons.green(location)), err=True)
            pass
        else:
            click.echo(project.project_directory)

    else:
        location = project.virtualenv_location

        if not bare:
            click.echo('Virtualenv location: {0}'.format(crayons.green(location)), err=True)
        else:
            click.echo(location)


def do_install_dependencies(
    dev=False, only=False, bare=False, requirements=False, allow_global=False,
    ignore_hashes=False, skip_lock=False, verbose=False, concurrent=True
):
    """"Executes the install functionality."""

    def cleanup_procs(procs, concurrent):
        for c in procs:

            if concurrent:
                c.block()

            if 'Ignoring' in c.out:
                click.echo(crayons.yellow(c.out.strip()))

            if verbose:
                click.echo(crayons.blue(c.out or c.err))

            # The Installation failed...
            if c.return_code != 0:

                # Save the Failed Dependency for later.
                failed_deps_list.append((c.dep, c.ignore_hash))

                # Alert the user.
                click.echo(
                    '{0} {1}! Will try again.'.format(
                        crayons.red('An error occurred while installing'),
                        crayons.green(c.dep.split('--hash')[0].strip())
                    )
                )

    if requirements:
        bare = True

    blocking = (not concurrent)

    # Load the lockfile if it exists, or if only is being used (e.g. lock is being used).
    if skip_lock or only or not project.lockfile_exists:
        if not bare:
            click.echo(crayons.normal(u'Installing dependencies from Pipfile…', bold=True))
            lockfile = split_vcs(project._lockfile)
    else:
        with open(project.lockfile_location) as f:
            lockfile = split_vcs(simplejson.load(f))

        if not bare:
            click.echo(
                crayons.normal(
                    u'Installing dependencies from Pipfile.lock ({0})…'.format(
                        lockfile['_meta'].get('hash', {}).get('sha256')[-6:]
                    ),
                    bold=True
                )
            )

    # Allow pip to resolve dependencies when in skip-lock mode.
    no_deps = (not skip_lock)

    deps = {}
    vcs_deps = {}

    # Add development deps if --dev was passed.
    if dev:
        deps.update(lockfile['develop'])
        vcs_deps.update(lockfile.get('develop-vcs', {}))

    # Install default dependencies, always.
    deps.update(lockfile['default'] if not only else {})
    vcs_deps.update(lockfile.get('default-vcs', {}))

    if ignore_hashes:
        # Remove hashes from generated requirements.
        for k, v in deps.items():
            if 'hash' in v:
                del v['hash']

    # Convert the deps to pip-compatible arguments.
    deps_list = [(d, ignore_hashes) for d in convert_deps_to_pip(deps, project, r=False, include_index=True)]
    failed_deps_list = []

    if len(vcs_deps):
        deps_list.extend((d, True) for d in convert_deps_to_pip(vcs_deps, project, r=False))

    # --requirements was passed.
    if requirements:
        click.echo('\n'.join(d[0] for d in deps_list))
        sys.exit(0)

    procs = []

    deps_list_bar = progress.bar(deps_list, label=INSTALL_LABEL if os.name != 'nt' else '')

    for dep, ignore_hash in deps_list_bar:
        if len(procs) < PIPENV_MAX_SUBPROCESS:
            # Use a specific index, if specified.
            index = None
            if ' -i ' in dep:
                dep, index = dep.split(' -i ')
                dep = '{0} {1}'.format(dep, ' '.join(index.split()[1:])).strip()
                index = index.split()[0]

            # Install the module.
            c = pip_install(
                dep,
                ignore_hashes=ignore_hash,
                allow_global=allow_global,
                no_deps=no_deps,
                verbose=verbose,
                block=blocking,
                index=index
            )

            c.dep = dep
            c.ignore_hash = ignore_hash

            procs.append(c)

        if len(procs) >= PIPENV_MAX_SUBPROCESS or len(procs) == len(deps_list):
            cleanup_procs(procs, concurrent)
            procs = []

    cleanup_procs(procs, concurrent)

    # Iterate over the hopefully-poorly-packaged dependencies...
    if failed_deps_list:

        click.echo(crayons.normal(u'Installing initially–failed dependencies…', bold=True))

        for dep, ignore_hash in progress.bar(failed_deps_list, label=INSTALL_LABEL2):
            index = None
            if ' -i ' in dep:
                dep, index = dep.split(' -i ')
                dep = '{0} {1}'.format(dep, ' '.join(index.split()[1:])).strip()
                index = index.split()[0]

            # Install the module.
            c = pip_install(
                dep,
                ignore_hashes=ignore_hash,
                allow_global=allow_global,
                no_deps=no_deps,
                verbose=verbose,
                index=index
            )

            # The Installation failed...
            if c.return_code != 0:

                # We echo both c.out and c.err because pip returns error details on out.
                click.echo(crayons.blue(format_pip_output(c.out)))
                click.echo(crayons.blue(format_pip_error(c.err)), err=True)

                # Return the subprocess' return code.
                sys.exit(c.return_code)
            else:
                click.echo('{0} {1}{2}'.format(
                    crayons.green('Success installing'),
                    crayons.green(dep.split('--hash')[0].strip()),
                    crayons.green('!')
                ))


def convert_three_to_python(three, python):
    """Converts a Three flag into a Python flag, and raises customer warnings
    in the process, if needed.
    """

    if not python:
        if three is False:
            return '2'

        elif three is True:
            return '3'
    else:
        return python


def do_create_virtualenv(python=None, site_packages=False):
    """Creates a virtualenv."""

    click.echo(crayons.normal(u'Creating a virtualenv for this project…', bold=True), err=True)

    # The user wants the virtualenv in the project.
    if PIPENV_VENV_IN_PROJECT:
        cmd = ['virtualenv', project.virtualenv_location, '--prompt=({0})'.format(project.name)]

        # Pass site-packages flag to virtualenv, if desired...
        if site_packages:
            cmd = [cmd] + ['--system-site-packages']
    else:
        # Default: use pew.
        cmd = ['pew', 'new', project.virtualenv_name, '-d']

    # Pass a Python version to virtualenv, if needed.
    if python:
        click.echo(u'{0} {1} {2}'.format(
            crayons.normal('Using', bold=True),
            crayons.red(python, bold=True),
            crayons.normal(u'to create virtualenv…', bold=True)
        ))

    # Use virtualenv's -p python.
    if python:
        cmd = cmd + ['-p', python]

    # Actually create the virtualenv.
    with spinner():
        try:
            c = delegator.run(cmd, block=False, timeout=PIPENV_TIMEOUT)
        except OSError:
            click.echo(
                '{0}: it looks like {1} is not in your {2}. '
                'We cannot continue until this is resolved.'
                ''.format(
                    crayons.red('Warning', bold=True),
                    crayons.red(cmd[0]),
                    crayons.normal('PATH', bold=True)
                ), err=True
            )
            sys.exit(1)

    click.echo(crayons.blue(c.out), err=True)

    # Enable site-packages, if desired...
    if not PIPENV_VENV_IN_PROJECT and site_packages:

        click.echo(crayons.normal(u'Making site-packages available…', bold=True), err=True)

        os.environ['VIRTUAL_ENV'] = project.virtualenv_location
        delegator.run('pipenv run pew toggleglobalsitepackages')
        del os.environ['VIRTUAL_ENV']

    # Say where the virtualenv is.
    do_where(virtualenv=True, bare=False)


def parse_download_fname(fname, name):
    fname, fextension = os.path.splitext(fname)

    if fextension == '.whl':
        fname = '-'.join(fname.split('-')[:-3])

    if fname.endswith('.tar'):
        fname, _ = os.path.splitext(fname)

    # Substring out package name (plus dash) from file name to get version.
    version = fname[len(name) + 1:]

    # Ignore implicit post releases in version number.
    if '-' in version and version.split('-')[1].isdigit():
        version = version.split('-')[0]

    return version


def get_downloads_info(names_map, section):
    info = []

    p = project.parsed_pipfile

    for fname in os.listdir(project.download_location):
        # Get name from filename mapping.
        name = list(convert_deps_from_pip(names_map[fname]))[0]
        # Get the version info from the filenames.
        version = parse_download_fname(fname, name)

        # Get the hash of each file.
        cmd = '"{0}" hash "{1}"'.format(
            which_pip(),
            os.sep.join([project.download_location, fname])
        )

        c = delegator.run(cmd)
        hash = c.out.split('--hash=')[1].strip()

        # Verify we're adding the correct version from Pipfile
        # and not one from a dependency.
        specified_version = p[section].get(name, '')
        if is_required_version(version, specified_version):
            info.append(dict(name=name, version=version, hash=hash))

    return info


def do_lock(verbose=False, system=False, clear=False, pre=False):
    """Executes the freeze functionality."""

    project.destroy_lockfile()

    # Alert the user of progress.
    click.echo(
        u'{0} {1} {2}'.format(
            crayons.normal('Locking'),
            crayons.red('[dev-packages]'),
            crayons.normal('dependencies…')
        ),
        err=True
    )

    # Create the lockfile.
    lockfile = project._lockfile

    # Cleanup lockfile.
    for section in ('default', 'develop'):
        for k, v in lockfile[section].copy().items():
            if not hasattr(v, 'keys'):
                del lockfile[section][k]

    # Resolve dev-package dependencies, with pip-tools.
    deps = convert_deps_to_pip(project.dev_packages, project, r=False, include_index=True)
    results = resolve_deps(
        deps,
        sources=project.sources,
        verbose=verbose,
        python=python_version(which('python', allow_global=system)),
        clear=clear,
        which=which,
        which_pip=which_pip,
        project=project,
        pre=pre
    )

    # Add develop dependencies to lockfile.
    for dep in results:
        # Add version information to lockfile.
        lockfile['develop'].update({dep['name']: {'version': '=={0}'.format(dep['version'])}})

        # Add Hashes to lockfile
        lockfile['develop'][dep['name']]['hashes'] = dep['hashes']

        # Add index metadata to lockfile.
        if 'index' in dep:
            lockfile['develop'][dep['name']]['index'] = dep['index']

        # Add PEP 508 specifier metadata to lockfile.
        if 'markers' in dep:
            lockfile['develop'][dep['name']]['markers'] = dep['markers']

    # Add refs for VCS installs.
    # TODO: be smarter about this.
    vcs_deps = convert_deps_to_pip(project.vcs_dev_packages, project, r=False)
    pip_freeze = delegator.run('{0} freeze'.format(which_pip())).out

    if vcs_deps:
        for line in pip_freeze.strip().split('\n'):
            # if the line doesn't match a vcs dependency in the Pipfile,
            # ignore it
            if not any(dep in line for dep in vcs_deps):
                continue

            try:
                installed = convert_deps_from_pip(line)
                name = list(installed.keys())[0]

                if is_vcs(installed[name]):
                    lockfile['develop'].update(installed)

            except IndexError:
                pass

    # Alert the user of progress.
    click.echo(
        u'{0} {1} {2}'.format(
            crayons.normal('Locking'),
            crayons.red('[packages]'),
            crayons.normal('dependencies…')
        ),
        err=True
    )

    # Resolve package dependencies, with pip-tools.
    deps = convert_deps_to_pip(project.packages, project, r=False, include_index=True)
    results = resolve_deps(
        deps,
        sources=project.sources,
        verbose=verbose,
        python=python_version(which('python', allow_global=system)),
        which=which,
        which_pip=which_pip,
        project=project,
        pre=pre
    )

    # Add default dependencies to lockfile.
    for dep in results:
        # Add version information to lockfile.
        lockfile['default'].update({dep['name']: {'version': '=={0}'.format(dep['version'])}})

        # Add Hashes to lockfile
        lockfile['default'][dep['name']]['hashes'] = dep['hashes']

        # Add index metadata to lockfile.
        if 'index' in dep:
            lockfile['default'][dep['name']]['index'] = dep['index']

        # Add PEP 508 specifier metadata to lockfile.
        if 'markers' in dep:
            lockfile['default'][dep['name']]['markers'] = dep['markers']

    # Add refs for VCS installs.
    # TODO: be smarter about this.
    vcs_deps = convert_deps_to_pip(project.vcs_packages, project, r=False)
    pip_freeze = delegator.run('{0} freeze'.format(which_pip())).out

    for dep in vcs_deps:
        for line in pip_freeze.strip().split('\n'):
            try:
                installed = convert_deps_from_pip(line)
                name = list(installed.keys())[0]

                if is_vcs(installed[name]):
                    # Convert name to PEP 432 name.
                    installed = {pep423_name(name): installed[name]}

                    lockfile['default'].update(installed)
            except IndexError:
                pass

    # Run the PEP 508 checker in the virtualenv, add it to the lockfile.
    cmd = '"{0}" {1}'.format(which('python', allow_global=system), shellquote(pep508checker.__file__.rstrip('cdo')))
    c = delegator.run(cmd)
    try:
        lockfile['_meta']['host-environment-markers'] = simplejson.loads(c.out)
    except ValueError:
        click.echo(crayons.red("An unexpected error occured while accessing your virtualenv's python installation!"))
        click.echo('Please run $ {0} to re-create your environment.'.crayons.red('pipenv --rm'))
        sys.exit(1)

    # Write out the lockfile.
    with open(project.lockfile_location, 'w') as f:
        simplejson.dump(lockfile, f, indent=4, separators=(',', ': '), sort_keys=True)
        # Write newline at end of document. GH Issue #319.
        f.write('\n')

    click.echo(
        '{0}'.format(
            crayons.normal(
                'Updated Pipfile.lock ({0})!'.format(
                    lockfile['_meta'].get('hash', {}).get('sha256')[-6:]
                ),
                bold=True
            )
        ),
        err=True
    )


def activate_virtualenv(source=True):
    """Returns the string to activate a virtualenv."""

    # Suffix for other shells.
    suffix = ''

    # Support for fish shell.
    if PIPENV_SHELL and 'fish' in PIPENV_SHELL:
        suffix = '.fish'

    # Support for csh shell.
    if PIPENV_SHELL and 'csh' in PIPENV_SHELL:
        suffix = '.csh'

    # Escape any spaces located within the virtualenv path to allow
    # for proper activation.
    venv_location = project.virtualenv_location.replace(' ', r'\ ')

    if source:
        return 'source {0}/bin/activate{1}'.format(venv_location, suffix)
    else:
        return '{0}/bin/activate'.format(venv_location)


def do_activate_virtualenv(bare=False):
    """Executes the activate virtualenv functionality."""
    # Check for environment marker, and skip if it's set.
    if 'PIPENV_ACTIVE' not in os.environ:
        if not bare:
            click.echo('To activate this project\'s virtualenv, run the following:\n $ {0}'.format(
                crayons.red('pipenv shell'))
            )
        else:
            click.echo(activate_virtualenv())


def do_purge(bare=False, downloads=False, allow_global=False, verbose=False):
    """Executes the purge functionality."""

    if downloads:
        if not bare:
            click.echo(crayons.normal(u'Clearing out downloads directory…', bold=True))
        shutil.rmtree(project.download_location)
        return

    freeze = delegator.run('"{0}" freeze'.format(which_pip(allow_global=allow_global))).out
    installed = freeze.split()

    # Remove setuptools and friends from installed, if present.
    for package_name in BAD_PACKAGES:
        for i, package in enumerate(installed):
            if package.startswith(package_name):
                del installed[i]

    actually_installed = []

    for package in installed:
        try:
            dep = convert_deps_from_pip(package)
        except AssertionError:
            dep = None

        if dep and not is_vcs(dep):

            dep = [k for k in dep.keys()][0]
            # TODO: make this smarter later.
            if not dep.startswith('-e ') and not dep.startswith('git+'):
                actually_installed.append(dep)

    if not bare:
        click.echo(u'Found {0} installed package(s), purging…'.format(len(actually_installed)))
    command = '"{0}" uninstall {1} -y'.format(which_pip(allow_global=allow_global), ' '.join(actually_installed))

    if verbose:
        click.echo('$ {0}'.format(command))

    c = delegator.run(command)

    if not bare:
        click.echo(crayons.blue(c.out))
        click.echo(crayons.green('Environment now purged and fresh!'))


def do_init(
    dev=False, requirements=False, allow_global=False, ignore_pipfile=False,
    skip_lock=False, verbose=False, system=False, concurrent=True, deploy=False
):
    """Executes the init functionality."""

    if not system:
        if not project.virtualenv_exists:
            try:
                do_create_virtualenv()
            except KeyboardInterrupt:
                cleanup_virtualenv(bare=False)
                sys.exit(1)

    # Ensure the Pipfile exists.
    ensure_pipfile()

    # Write out the lockfile if it doesn't exist, but not if the Pipfile is being ignored
    if (project.lockfile_exists and not ignore_pipfile) and not skip_lock:

        # Open the lockfile.
        with codecs.open(project.lockfile_location, 'r') as f:
            lockfile = simplejson.load(f)

        # Update the lockfile if it is out-of-date.
        p = pipfile.load(project.pipfile_location)

        # Check that the hash of the Lockfile matches the lockfile's hash.
        if not lockfile['_meta'].get('hash', {}).get('sha256') == p.hash:

            old_hash = lockfile['_meta'].get('hash', {}).get('sha256')[-6:]
            new_hash = p.hash[-6:]
            if deploy:
                click.echo(
                    crayons.red(
                        'Your Pipfile.lock ({0}) is out of date. Expected: ({1}).'.format(
                            old_hash,
                            new_hash
                        )
                    )
                )
                click.echo(crayons.normal('Aborting deploy.', bold=True), err=True)
                sys.exit(1)
            else:
                click.echo(
                    crayons.red(
                        u'Pipfile.lock ({0}) out of date, updating to ({1})…'.format(
                            old_hash,
                            new_hash
                        ),
                        bold=True),
                    err=True
                )

                do_lock(system=system)

    # Write out the lockfile if it doesn't exist.
    if not project.lockfile_exists and not skip_lock:
        click.echo(crayons.normal(u'Pipfile.lock not found, creating…', bold=True), err=True)
        do_lock(system=system)

    do_install_dependencies(dev=dev, requirements=requirements, allow_global=allow_global,
                            skip_lock=skip_lock, verbose=verbose, concurrent=concurrent)

    # Activate virtualenv instructions.
    if not allow_global and not deploy:
        do_activate_virtualenv()


def pip_install(
    package_name=None, r=None, allow_global=False, ignore_hashes=False,
    no_deps=True, verbose=False, block=True, index=None, pre=False
):

    if verbose:
        click.echo(crayons.normal('Installing {0!r}'.format(package_name), bold=True), err=True)

    # Create files for hash mode.
    if (not ignore_hashes) and (r is None):
        r = tempfile.mkstemp(prefix='pipenv-', suffix='-requirement.txt')[1]
        with open(r, 'w') as f:
            f.write(package_name)

    # Install dependencies when a package is a VCS dependency.
    if [x for x in requirements.parse(package_name.split('--hash')[0].split('--trusted-host')[0])][0].vcs:
        no_deps = False

        # Don't specify a source directory when using --system.
        if not allow_global and ('PIP_SRC' not in os.environ):
            src = '--src {0}'.format(project.virtualenv_src_location)
        else:
            src = ''
    else:
        src = ''

    # Try installing for each source in project.sources.
    if index:
        sources = [{'url': index}]
    else:
        sources = project.sources

    for source in sources:
        if r:
            install_reqs = ' -r {0}'.format(r)
        elif package_name.startswith('-e '):
            install_reqs = ' -e "{0}"'.format(package_name.split('-e ')[1])
        else:
            install_reqs = ' "{0}"'.format(package_name)

        # Skip hash-checking mode, when appropriate.
        if r:
            with open(r) as f:
                if '--hash' not in f.read():
                    ignore_hashes = True
        else:
            if '--hash' not in install_reqs:
                ignore_hashes = True

        verbose_flag = '--verbose' if verbose else ''

        if not ignore_hashes:
            install_reqs += ' --require-hashes'

        no_deps = '--no-deps' if no_deps else ''
        pre = '--pre' if pre else ''

        quoted_pip = which_pip(allow_global=allow_global)
        quoted_pip = shellquote(quoted_pip)

        pip_command = '{0} install {4} {5} {6} {3} {1} {2} --exists-action w'.format(
            quoted_pip,
            install_reqs,
            ' '.join(prepare_pip_source_args([source])),
            no_deps,
            pre,
            src,
            verbose_flag
        )

        if verbose:
            click.echo('$ {0}'.format(pip_command), err=True)

        c = delegator.run(pip_command, block=block)
        if c.return_code == 0:
            break

    # Return the result of the first one that runs ok, or the last one that didn't work.
    return c


def pip_download(package_name):
    for source in project.sources:
        cmd = '"{0}" download "{1}" -i {2} -d {3}'.format(
            which_pip(),
            package_name,
            source['url'],
            project.download_location
        )
        c = delegator.run(cmd)
        if c.return_code == 0:
            break
    return c


def which(command, location=None, allow_global=False):
    if location is None:
        location = project.virtualenv_location

    if not allow_global:
        if os.name == 'nt':
            p = find_windows_executable(os.path.join(location, 'Scripts'), command)
        else:
            p = os.sep.join([location] + ['bin/{0}'.format(command)])
    else:
        if command == 'python':
            p = sys.executable

    return p


def which_pip(allow_global=False):
    """Returns the location of virtualenv-installed pip."""
    if allow_global:
        if 'VIRTUAL_ENV' in os.environ:
            return which('pip', location=os.environ['VIRTUAL_ENV'])

        for p in ('pip', 'pip2', 'pip3'):
            where = system_which(p)
            if where:
                return where

    return which('pip')


def system_which(command, mult=False):
    """Emulates the system's which. Returns None is not found."""

    _which = 'which -a' if not os.name == 'nt' else 'where'

    c = delegator.run('{0} {1}'.format(_which, command))
    try:
        # Which Not found...
        if c.return_code == 127:
            click.echo(
                '{}: the {} system utility is required for Pipenv to find Python installations properly.'
                '\n  Please install it.'.format(
                    crayons.red('Warning', bold=True),
                    crayons.red(_which)
                ), err=True
            )
        assert c.return_code == 0
    except AssertionError:
        return None if not mult else []

    result = c.out.strip() or c.err.strip()

    if mult:
        return result.split('\n')
    else:
        return result.split('\n')[0]


def format_help(help):
    """Formats the help string."""
    help = help.replace('Options:', str(crayons.normal('Options:', bold=True)))

    help = help.replace('Usage: pipenv', str('Usage: {0}'.format(crayons.normal('pipenv', bold=True))))

    help = help.replace('  graph', str(crayons.green('  graph')))
    help = help.replace('  open', str(crayons.green('  open')))
    help = help.replace('  check', str(crayons.green('  check')))
    help = help.replace('  uninstall', str(crayons.yellow('  uninstall', bold=True)))
    help = help.replace('  install', str(crayons.yellow('  install', bold=True)))
    help = help.replace('  lock', str(crayons.red('  lock', bold=True)))
    help = help.replace('  run', str(crayons.blue('  run')))
    help = help.replace('  shell', str(crayons.blue('  shell', bold=True)))
    help = help.replace('  update', str(crayons.yellow('  update')))

    additional_help = """
Usage Examples:
   Create a new project using Python 3.6, specifically:
   $ {1}

   Install all dependencies for a project (including dev):
   $ {2}

   Create a lockfile containing pre-releases:
   $ {6}

   Show a graph of your installed dependencies:
   $ {4}

   Check your installed dependencies for security vulnerabilties:
   $ {7}

   Install a local setup.py into your virtual environment/Pipfile:
   $ {5}

Commands:""".format(
        crayons.red('pipenv --three'),
        crayons.red('pipenv --python 3.6'),
        crayons.red('pipenv install --dev'),
        crayons.red('pipenv lock'),
        crayons.red('pipenv graph'),
        crayons.red('pipenv install -e .'),
        crayons.red('pipenv lock --pre'),
        crayons.red('pipenv check'),
    )

    help = help.replace('Commands:', additional_help)

    return help


def format_pip_error(error):
    error = error.replace('Expected', str(crayons.green('Expected', bold=True)))
    error = error.replace('Got', str(crayons.red('Got', bold=True)))
    error = error.replace('THESE PACKAGES DO NOT MATCH THE HASHES FROM THE REQUIREMENTS FILE', str(crayons.red('THESE PACKAGES DO NOT MATCH THE HASHES FROM Pipfile.lock!', bold=True)))
    error = error.replace('someone may have tampered with them', str(crayons.red('someone may have tampered with them')))

    error = error.replace('option to pip install', 'option to \'pipenv install\'')
    return error


def format_pip_output(out, r=None):
    def gen(out):
        for line in out.split('\n'):
            # Remove requirements file information from pip output.
            if '(from -r' in line:
                yield line[:line.index('(from -r')]
            else:
                yield line

    out = '\n'.join([l for l in gen(out)])
    return out


# |\/| /\ |) [-   ]3 `/
# . . .-. . . . . .-. .-. . .   .-. .-. .-. .-. .-.
# |<  |-  |\| |\| |-   |  |-|   |(  |-   |   |   /
# ' ` `-' ' ` ' ` `-'  '  ' `   ' ' `-' `-'  '  `-'

def warn_in_virtualenv():
    if PIPENV_USE_SYSTEM:
        # Only warn if pipenv isn't already active.
        if 'PIPENV_ACTIVE' not in os.environ:
            click.echo(
                '{0}: Pipenv found itself running within a virtual environment, '
                'so it will automatically use that environment, instead of '
                'creating its own for any project.'.format(
                    crayons.green('Courtesy Notice')
                ), err=True
            )


def kr_easter_egg(package_name):
    if package_name in ['requests', 'maya', 'crayons', 'delegator.py', 'records', 'tablib', 'background', 'clint']:

        # Windows built-in terminal lacks proper emoji taste.
        if PIPENV_HIDE_EMOJIS:
            click.echo(u'  PS: You have excellent taste!')
        else:
            click.echo(u'  PS: You have excellent taste! ✨ 🍰 ✨')


CONTEXT_SETTINGS = dict(help_option_names=['-h', '--help'])


@click.group(invoke_without_command=True, context_settings=CONTEXT_SETTINGS)
@click.option('--update', is_flag=True, default=False, help="Update Pipenv & pip to latest.")
@click.option('--where', is_flag=True, default=False, help="Output project home information.")
@click.option('--venv', is_flag=True, default=False, help="Output virtualenv information.")
@click.option('--py', is_flag=True, default=False, help="Output Python interpreter information.")
@click.option('--envs', is_flag=True, default=False, help="Output Environment Variable options.")
@click.option('--rm', is_flag=True, default=False, help="Remove the virtualenv.")
@click.option('--bare', is_flag=True, default=False, help="Minimal output.")
@click.option('--completion', is_flag=True, default=False, help="Output completion (to be eval'd).")
@click.option('--man', is_flag=True, default=False, help="Display manpage.")
@click.option('--three/--two', is_flag=True, default=None, help="Use Python 3/2 when creating virtualenv.")
@click.option('--python', default=False, nargs=1, help="Specify which version of Python virtualenv should use.")
@click.option('--site-packages', is_flag=True, default=False, help="Enable site-packages for the virtualenv.")
@click.option('--jumbotron', is_flag=True, default=False, help="An easter egg, effectively.")
@click.version_option(prog_name=crayons.normal('pipenv', bold=True), version=__version__)
@click.pass_context
def cli(
    ctx, where=False, venv=False, rm=False, bare=False, three=False,
    python=False, help=False, update=False, jumbotron=False, py=False,
    site_packages=False, envs=False, man=False, completion=False
):

    if jumbotron:
        # Awesome sauce.
        click.echo(crayons.normal(xyzzy, bold=True))

    if not update:
        # Spun off in background thread, not unlike magic.
        check_for_updates()
    else:
        # Update pip to latest version.
        ensure_latest_pip()

        # Upgrade self to latest version.
        ensure_latest_self()

        sys.exit()

    if completion:
        if PIPENV_SHELL:
            os.environ['_PIPENV_COMPLETE'] = 'source-{0}'.format(PIPENV_SHELL.split(os.sep)[-1])
        else:
            click.echo(
                'Please ensure that the {0} environment variable '
                'is set.'.format(crayons.normal('SHELL', bold=True)), err=True)
            sys.exit(1)

        c = delegator.run('pipenv')
        click.echo(c.out)
        sys.exit(0)

    if man:
        if system_which('man'):
            path = os.sep.join([os.path.dirname(__file__), 'pipenv.1'])
            os.execle(system_which('man'), 'man', path, os.environ)
        else:
            click.echo('man does not appear to be available on your system.', err=True)

    if envs:
        click.echo('The following environment variables can be set, to do various things:\n')
        for key in environments.__dict__:
            if key.startswith('PIPENV'):
                click.echo('  - {0}'.format(crayons.normal(key, bold=True)))

        click.echo('\nYou can learn more at:\n   {0}'.format(
            crayons.green('http://docs.pipenv.org/advanced.html#configuration-with-environment-variables')
        ))
        sys.exit(0)

    warn_in_virtualenv()

    if ctx.invoked_subcommand is None:
        # --where was passed...
        if where:
            do_where(bare=True)
            sys.exit(0)

        elif py:
            do_py()
            sys.exit()

        # --venv was passed...
        elif venv:
            # There is no virtualenv yet.
            if not project.virtualenv_exists:
                click.echo(crayons.red('No virtualenv has been created for this project yet!'), err=True)
                sys.exit(1)
            else:
                click.echo(project.virtualenv_location)
                sys.exit(0)

        # --rm was passed...
        elif rm:
            # Abort if --system (or running in a virtualenv).
            if PIPENV_USE_SYSTEM:
                click.echo(
                    crayons.red(
                        'You are attempting to remove a virtualenv that '
                        'Pipenv did not create. Aborting.'
                    )
                )
                sys.exit(1)
            if project.virtualenv_exists:
                loc = project.virtualenv_location
                click.echo(
                    crayons.normal(
                        u'{0} ({1})…'.format(
                            crayons.normal('Removing virtualenv', bold=True),
                            crayons.green(loc)
                        )
                    )
                )

                with spinner():
                    # Remove the virtualenv.
                    cleanup_virtualenv(bare=True)
                sys.exit(0)
            else:
                click.echo(
                    crayons.red(
                        'No virtualenv has been created for this project yet!',
                        bold=True
                    ), err=True
                )
                sys.exit(1)

    # --two / --three was passed...
    if (python or three is not None) or site_packages:
        ensure_project(three=three, python=python, warn=True, site_packages=site_packages)

    # Check this again before exiting for empty ``pipenv`` command.
    elif ctx.invoked_subcommand is None:
        # Display help to user, if no commands were passed.
        click.echo(format_help(ctx.get_help()))


def do_py(system=False):
    try:
        click.echo(which('python', allow_global=system))
    except AttributeError:
        click.echo(crayons.red('No project found!'))


@click.command(help="Installs provided packages and adds them to Pipfile, or (if none is given), installs all packages.", context_settings=dict(
    ignore_unknown_options=True,
    allow_extra_args=True
))
@click.argument('package_name', default=False)
@click.argument('more_packages', nargs=-1)
@click.option('--dev', '-d', is_flag=True, default=False, help="Install package(s) in [dev-packages].")
@click.option('--three/--two', is_flag=True, default=None, help="Use Python 3/2 when creating virtualenv.")
@click.option('--python', default=False, nargs=1, help="Specify which version of Python virtualenv should use.")
@click.option('--system', is_flag=True, default=False, help="System pip management.")
@click.option('--requirements', '-r', nargs=1, default=False, help="Import a requirements.txt file.")
@click.option('--code', '-c', nargs=1, default=False, help="Import from codebase.")
@click.option('--verbose', is_flag=True, default=False, help="Verbose mode.")
@click.option('--ignore-pipfile', is_flag=True, default=False, help="Ignore Pipfile when installing, using the Pipfile.lock.")
@click.option('--sequential', is_flag=True, default=False, help="Install dependencies one-at-a-time, instead of concurrently.")
@click.option('--skip-lock', is_flag=True, default=False, help=u"Ignore locking mechanisms when installing—use the Pipfile, instead.")
@click.option('--deploy', is_flag=True, default=False, help=u"Abort if the Pipfile.lock is out–of–date, or Python version is wrong.")
@click.option('--pre', is_flag=True, default=False, help=u"Allow pre–releases.")
def install(
    package_name=False, more_packages=False, dev=False, three=False,
    python=False, system=False, lock=True, ignore_pipfile=False,
    skip_lock=False, verbose=False, requirements=False, sequential=False,
    pre=False, code=False, deploy=False
):

    # Automatically use an activated virtualenv.
    if PIPENV_USE_SYSTEM:
        system = True

    concurrent = (not sequential)

    # Ensure that virtualenv is available.
    ensure_project(three=three, python=python, system=system, warn=True, deploy=deploy)

    # Load the --pre settings from the Pipfile.
    if not pre:
        pre = project.settings.get('allow_prereleases')

    # Using current time to generate a random filename to avoid
    now = time.localtime()
    temporary_requirements = "requirments{0}{1}{2}{3}{4}{5}.txt".format(
        now.tm_year, now.tm_mon, now.tm_mday, now.tm_hour, now.tm_min, now.tm_sec)
    remote = requirements and is_valid_url(requirements)
    # Check if the file is remote or not
    if remote:
        # Download requirements file
        click.echo(crayons.normal(u'Remote requirements file provided! Downloading…',bold=True),err=True)
        download_file(requirements, temporary_requirements)
        # Replace the url with the temporary requirements file
        requirements = temporary_requirements
        remote = True

    if requirements:
        click.echo(crayons.normal(u'Requirements file provided! Importing into Pipfile…', bold=True), err=True)
        import_requirements(r=project.path_to(requirements), dev=dev)
        # If requirements file was provided by remote url delete the temporary file

    if remote:
        os.remove(project.path_to(temporary_requirements))

    if code:
        click.echo(crayons.normal(u'Discovering imports from local codebase…', bold=True))
        for req in import_from_code(code):
            click.echo('  Found {0}!'.format(crayons.green(req)))
            project.add_package_to_pipfile(req)

    # Capture -e argument and assign it to following package_name.
    more_packages = list(more_packages)
    if package_name == '-e':
        package_name = ' '.join([package_name, more_packages.pop(0)])

    # Allow more than one package to be provided.
    package_names = [package_name, ] + more_packages

    # Suggest a better package name, if appropriate.
    if len(package_names) == 1:
        # This can be False...
        if package_names[0]:
            if not package_names[0].startswith('-e '):
                if not is_file(package_names[0]):
                    if not any(op in package_names[0] for op in '!=<>~'):
                        suggested_package = suggest_package(package_names[0])
                        if suggested_package:
                            if str(package_names[0].lower()) != str(suggested_package.lower()):
                                if PIPENV_YES or click.confirm(
                                    'Did you mean {0}?'.format(
                                        crayons.normal(suggested_package, bold=True)
                                    ),
                                    default=True
                                ):
                                    package_names[0] = suggested_package

    # Install all dependencies, if none was provided.
    if package_name is False:

        do_init(dev=dev, allow_global=system, ignore_pipfile=ignore_pipfile, system=system, skip_lock=skip_lock, verbose=verbose, concurrent=concurrent, deploy=deploy)

        # Update project settings with pre preference.
        if pre:
            project.update_settings({'allow_prereleases': pre})

        sys.exit(0)

    for package_name in package_names:
        click.echo(crayons.normal(u'Installing {0}…'.format(crayons.green(package_name, bold=True)), bold=True))

        # pip install:
        with spinner():
            c = pip_install(package_name, ignore_hashes=True, allow_global=system, no_deps=False, verbose=verbose, pre=pre)

            # Warn if --editable wasn't passed.
            converted = convert_deps_from_pip(package_name)
            key = [k for k in converted.keys()][0]
            if is_vcs(key) or is_vcs(converted[key]) and not converted[key].get('editable'):
                click.echo(
                    '{0}: You installed a VCS dependency in non–editable mode. '
                    'This will work fine, but sub-dependencies will not be resolved by {1}.'
                    '\n  To enable this sub–dependency functionality, specify that this dependency is editable.'
                    ''.format(
                        crayons.red('Warning', bold=True),
                        crayons.red('$ pipenv lock')
                    )
                )

        click.echo(crayons.blue(format_pip_output(c.out)))

        # Ensure that package was successfully installed.
        try:
            assert c.return_code == 0
        except AssertionError:
            click.echo(
                '{0} An error occurred while installing {1}!'.format(
                    crayons.red('Error: ', bold=True),
                    crayons.green(package_name)
                ), err=True)
            click.echo(crayons.blue(format_pip_error(c.err)), err=True)
            sys.exit(1)

        click.echo(
            '{0} {1} {2} {3}{4}'.format(
                crayons.normal('Adding', bold=True),
                crayons.green(package_name, bold=True),
                crayons.normal("to Pipfile's", bold=True),
                crayons.red('[dev-packages]' if dev else '[packages]', bold=True),
                crayons.normal('…', bold=True),
            )
        )

        # Add the package to the Pipfile.
        try:
            project.add_package_to_pipfile(package_name, dev)
        except ValueError as e:
            click.echo('{0} {1}'.format(crayons.red('ERROR (PACKAGE NOT INSTALLED):'), e))

        # Update project settings with pre preference.
        if pre:
            project.update_settings({'allow_prereleases': pre})

        # Ego boost.
        kr_easter_egg(package_name)

    if lock and not skip_lock:
        do_lock(system=system, pre=pre)


@click.command(help="Un-installs a provided package and removes it from Pipfile.")
@click.argument('package_name', default=False)
@click.argument('more_packages', nargs=-1)
@click.option('--three/--two', is_flag=True, default=None, help="Use Python 3/2 when creating virtualenv.")
@click.option('--python', default=False, nargs=1, help="Specify which version of Python virtualenv should use.")
@click.option('--system', is_flag=True, default=False, help="System pip management.")
@click.option('--verbose', is_flag=True, default=False, help="Verbose mode.")
@click.option('--lock', is_flag=True, default=True, help="Lock afterwards.")
@click.option('--dev', '-d', is_flag=True, default=False, help="Un-install all package from [dev-packages].")
@click.option('--all', is_flag=True, default=False, help="Purge all package(s) from virtualenv. Does not edit Pipfile.")
def uninstall(
    package_name=False, more_packages=False, three=None, python=False,
    system=False, lock=False, dev=False, all=False, verbose=False
):

    # Automatically use an activated virtualenv.
    if PIPENV_USE_SYSTEM:
        system = True

    # Ensure that virtualenv is available.
    ensure_project(three=three, python=python)

    package_names = (package_name,) + more_packages
    pipfile_remove = True

    # Un-install all dependencies, if --all was provided.
    if all is True:
        click.echo(
            crayons.normal(u'Un-installing all packages from virtualenv…', bold=True)
        )
        do_purge(allow_global=system, verbose=verbose)
        sys.exit(0)

    # Uninstall [dev-packages], if --dev was provided.
    if dev:
        if 'dev-packages' not in project.parsed_pipfile:
            click.echo(
                crayons.normal('No {0} to uninstall.'.format(
                    crayons.red('[dev-packages]')), bold=True
                )
            )
            sys.exit(0)

        click.echo(
            crayons.normal(u'Un-installing {0}…'.format(
                crayons.red('[dev-packages]')), bold=True
            )
        )
        package_names = project.parsed_pipfile['dev-packages']
        package_names = package_names.keys()

    if package_name is False and not dev:
        click.echo(crayons.red('No package provided!'), err=True)
        sys.exit(1)

    for package_name in package_names:

        click.echo(u'Un-installing {0}…'.format(
            crayons.green(package_name))
        )

        cmd = '"{0}" uninstall {1} -y'
        if verbose:
            click.echo('$ {0}').format(cmd)

        c = delegator.run(cmd.format(
            which_pip(allow_global=system),
            package_name
        ))

        click.echo(crayons.blue(c.out))

        if pipfile_remove:
            norm_name = pep423_name(package_name)

            in_dev_packages = (norm_name in project._pipfile.get('dev-packages', {}))
            in_packages = (norm_name in project._pipfile.get('packages', {}))

            if not in_dev_packages and not in_packages:
                click.echo(
                    'No package {0} to remove from Pipfile.'.format(
                        crayons.green(package_name)
                    )
                )
                continue

            click.echo(
                u'Removing {0} from Pipfile…'.format(
                    crayons.green(package_name)
                )
            )

            # Remove package from both packages and dev-packages.
            project.remove_package_from_pipfile(package_name, dev=True)
            project.remove_package_from_pipfile(package_name, dev=False)

    if lock:
        do_lock(system=system)


@click.command(help="Generates Pipfile.lock.")
@click.option('--three/--two', is_flag=True, default=None, help="Use Python 3/2 when creating virtualenv.")
@click.option('--python', default=False, nargs=1, help="Specify which version of Python virtualenv should use.")
@click.option('--verbose', is_flag=True, default=False, help="Verbose mode.")
@click.option('--requirements', '-r', is_flag=True, default=False, help="Generate output compatible with requirements.txt.")
@click.option('--clear', is_flag=True, default=False, help="Clear the dependency cache.")
@click.option('--pre', is_flag=True, default=False, help=u"Allow pre–releases.")
def lock(three=None, python=False, verbose=False, requirements=False, clear=False, pre=False):

    # Ensure that virtualenv is available.
    ensure_project(three=three, python=python)

    # Load the --pre settings from the Pipfile.
    if not pre:
        pre = project.settings.get('pre')

    if requirements:
        do_init(dev=True, requirements=requirements)

    do_lock(verbose=verbose, clear=clear, pre=pre)


def do_shell(three=None, python=False, fancy=False, shell_args=None):

    # Set an environment variable, so we know we're in the environment.
    os.environ['PIPENV_ACTIVE'] = '1'

    compat = (not fancy)

    # Support shell compatibility mode.
    if PIPENV_SHELL_FANCY:
        compat = False

    # Compatibility mode:
    if compat:
        if PIPENV_SHELL:
            shell = os.path.abspath(PIPENV_SHELL)
        else:
            click.echo(
                crayons.red(
                    'Please ensure that the {0} environment variable '
                    'is set before activating shell.'.format(crayons.normal('SHELL', bold=True))
                ), err=True
            )
            sys.exit(1)

        click.echo(
            crayons.normal(
                'Spawning environment shell ({0}). Use {1} to leave.'.format(
                    crayons.red(shell),
                    crayons.normal("'exit'", bold=True)
                ), bold=True
            ), err=True
        )

        cmd = "{0} -i'".format(shell)
        args = []

    # Standard (properly configured shell) mode:
    else:
        if PIPENV_VENV_IN_PROJECT:
            # use .venv as the target virtualenv name
            workon_name = '.venv'
        else:
            workon_name = project.virtualenv_name

        cmd = 'pew'
        args = ["workon", workon_name]

    # Grab current terminal dimensions to replace the hardcoded default
    # dimensions of pexpect
    terminal_dimensions = get_terminal_size()

    try:
        with temp_environ():
            if PIPENV_VENV_IN_PROJECT:
                os.environ['WORKON_HOME'] = project.project_directory

            c = pexpect.spawn(
                cmd,
                args,
                dimensions=(
                    terminal_dimensions.lines,
                    terminal_dimensions.columns
                )
            )

    # Windows!
    except AttributeError:
        import subprocess
        # Tell pew to use the project directory as its workon_home
        with temp_environ():
            if PIPENV_VENV_IN_PROJECT:
                os.environ['WORKON_HOME'] = project.project_directory
            p = subprocess.Popen([cmd] + list(args), shell=True, universal_newlines=True)
            p.communicate()
            sys.exit(p.returncode)

    # Activate the virtualenv if in compatibility mode.
    if compat:
        c.sendline(activate_virtualenv())

    # Send additional arguments to the subshell.
    if shell_args:
        c.sendline(' '.join(shell_args))

    # Handler for terminal resizing events
    # Must be defined here to have the shell process in its context, since we
    # can't pass it as an argument
    def sigwinch_passthrough(sig, data):
        terminal_dimensions = get_terminal_size()
        c.setwinsize(terminal_dimensions.lines, terminal_dimensions.columns)
    signal.signal(signal.SIGWINCH, sigwinch_passthrough)

    # Interact with the new shell.
    c.interact(escape_character=None)
    c.close()
    sys.exit(c.exitstatus)


@click.command(help="Spawns a shell within the virtualenv.", context_settings=dict(
    ignore_unknown_options=True,
    allow_extra_args=True
))
@click.option('--three/--two', is_flag=True, default=None, help="Use Python 3/2 when creating virtualenv.")
@click.option('--python', default=False, nargs=1, help="Specify which version of Python virtualenv should use.")
@click.option('--fancy', is_flag=True, default=False, help="Run in shell in fancy mode (for elegantly configured shells).")
@click.option('--anyway', is_flag=True, default=False, help="Always spawn a subshell, even if one is already spawned.")
@click.argument('shell_args', nargs=-1)
def shell(three=None, python=False, fancy=False, shell_args=None, anyway=False):

    # Prevent user from activating nested environments.
    if 'PIPENV_ACTIVE' in os.environ:
        # If PIPENV_ACTIVE is set, VIRTUAL_ENV should always be set too.
        venv_name = os.environ.get('VIRTUAL_ENV', 'UNKNOWN_VIRTUAL_ENVIRONMENT')

        if not anyway:
            click.echo('{0} {1} {2}\nNo action taken to avoid nested environments.'.format(
                crayons.normal('Shell for'),
                crayons.green(venv_name, bold=True),
                crayons.normal('already activated.', bold=True)
            ), err=True)

            sys.exit(1)

    # Ensure that virtualenv is available.
    ensure_project(three=three, python=python, validate=False)

    # Load .env file.
    load_dot_env()

    # Use fancy mode for Windows.
    if os.name == 'nt':
        fancy = True

    do_shell(three=three, python=python, fancy=fancy, shell_args=shell_args)


def inline_activate_virtualenv():
    try:
        activate_this = which('activate_this.py')
        with open(activate_this) as f:
            code = compile(f.read(), activate_this, 'exec')
            exec(code, dict(__file__=activate_this))
    # Catch all errors, just in case.
    except Exception:
        click.echo(
            u'{0}: There was an unexpected error while activating your virtualenv. Continuing anyway…'
            ''.format(crayons.red('Warning', bold=True)),
            err=True
        )


@click.command(help="Spawns a command installed into the virtualenv.", context_settings=dict(
    ignore_unknown_options=True,
    allow_extra_args=True
))
@click.argument('command')
@click.argument('args', nargs=-1)
@click.option('--three/--two', is_flag=True, default=None, help="Use Python 3/2 when creating virtualenv.")
@click.option('--python', default=False, nargs=1, help="Specify which version of Python virtualenv should use.")
def run(command, args, three=None, python=False):

    # Ensure that virtualenv is available.
    ensure_project(three=three, python=python, validate=False)

    load_dot_env()

    # Separate out things that were passed in as a string.
    _c = list(command.split())
    command = _c.pop(0)
    if _c:
        args = list(args)
        for __c in reversed(_c):
            args.insert(0, __c)

    # Activate virtualenv under the current interpreter's environment
    inline_activate_virtualenv()

    # Windows!
    if os.name == 'nt':
        import subprocess
        p = subprocess.Popen([command] + list(args), shell=True, universal_newlines=True)
        p.communicate()
        sys.exit(p.returncode)
    else:
        command_path = system_which(command)
        if not command_path:
            click.echo(
                '{0}: the command {1} could not be found within {2}.'
                ''.format(
                    crayons.red('Error', bold=True),
                    crayons.red(command),
                    crayons.normal('PATH', bold=True)
                ), err=True
            )
            sys.exit(1)

        # Execute the command.
        os.execl(command_path, command_path, *args)
        pass


@click.command(help="Checks for security vulnerabilities and against PEP 508 markers provided in Pipfile.",  context_settings=dict(
    ignore_unknown_options=True,
    allow_extra_args=True
))
@click.option('--three/--two', is_flag=True, default=None, help="Use Python 3/2 when creating virtualenv.")
@click.option('--python', default=False, nargs=1, help="Specify which version of Python virtualenv should use.")
@click.option('--unused', nargs=1, default=False, help="Given a code path, show potentially unused dependencies.")
@click.option('--style', nargs=1, default=False, help="Given a code path, show Flake8 errors.")
@click.argument('args', nargs=-1)
def check(three=None, python=False, unused=False, style=False, args=None):

    # Ensure that virtualenv is available.
    ensure_project(three=three, python=python, validate=False, warn=False)

    if not args:
        args = []

    if style:
        sys.argv = ['magic', project.path_to(style)] + list(args)
        flake8.main.cli.main()
        exit()

    if unused:
        deps_required = [k for k in project.packages.keys()]
        deps_needed = import_from_code(unused)

        for dep in deps_needed:
            try:
                deps_required.remove(dep)
            except ValueError:
                pass

        if deps_required:
            click.echo(crayons.normal('The following dependencies appear unused, and may be safe for removal:'))
            for dep in deps_required:
                click.echo('  - {0}'.format(crayons.green(dep)))
            sys.exit(1)
        else:
            sys.exit(0)

    click.echo(
        crayons.normal(u'Checking PEP 508 requirements…', bold=True)
    )

    # Run the PEP 508 checker in the virtualenv.
    c = delegator.run('"{0}" {1}'.format(which('python'), shellquote(pep508checker.__file__.rstrip('cdo'))))
    results = simplejson.loads(c.out)

    # Load the pipfile.
    p = pipfile.Pipfile.load(project.pipfile_location)

    failed = False
    # Assert each specified requirement.
    for marker, specifier in p.data['_meta']['requires'].items():

        if marker in results:
            try:
                assert results[marker] == specifier
            except AssertionError:
                failed = True
                click.echo(
                    'Specifier {0} does not match {1} ({2}).'
                    ''.format(
                        crayons.green(marker),
                        crayons.blue(specifier),
                        crayons.red(results[marker])
                    ), err=True
                )
    if failed:
        click.echo(crayons.red('Failed!'), err=True)
        sys.exit(1)
    else:
        click.echo(crayons.green('Passed!'))

    click.echo(
        crayons.normal(u'Checking installed package safety…', bold=True)
    )

    path = pep508checker.__file__.rstrip('cdo')
    path = os.sep.join(__file__.split(os.sep)[:-1] + ['patched', 'safety.zip'])

    c = delegator.run('"{0}" {1} check --json'.format(which('python'), shellquote(path)))
    try:
        results = simplejson.loads(c.out)
    except ValueError:
        click.echo('An error occurred:', err=True)
        click.echo(c.err, err=True)
        sys.exit(1)

    for (package, resolved, installed, description, vuln) in results:
        click.echo(
            '{0}: {1} {2} resolved ({3} installed)!'.format(
                crayons.normal(vuln, bold=True),
                crayons.green(package),
                crayons.red(resolved, bold=False),
                crayons.red(installed, bold=True)
            )
        )

        click.echo('{0}'.format(description))
        click.echo()

    if not results:
        click.echo(crayons.green('All good!'))
    else:
        sys.exit(1)


@click.command(help=u"Displays currently–installed dependency graph information.")
@click.option('--bare', is_flag=True, default=False, help="Minimal output.")
@click.option('--json', is_flag=True, default=False, help="Output JSON.")
def graph(bare=False, json=False):
    try:
        python_path = which('python')
    except AttributeError:
        click.echo(
            u'{0}: {1}'.format(
                crayons.red('Warning', bold=True),
                u'Unable to display currently–installed dependency graph information here. '
                u'Please run within a Pipenv project.',
            ), err=True
        )
        sys.exit(1)

    j = '--json' if json else ''

    cmd = '"{0}" {1} {2}'.format(
        python_path,
        shellquote(pipdeptree.__file__.rstrip('cdo')),
        j
    )

    # Run dep-tree.
    c = delegator.run(cmd)

    if not bare:

        if json:
            data = []
            for d in simplejson.loads(c.out):

                if d['package']['key'] not in BAD_PACKAGES:
                    data.append(d)

            click.echo(simplejson.dumps(data, indent=4))
            sys.exit(0)
        else:
            for line in c.out.split('\n'):

                # Ignore bad packages.
                if line.split('==')[0] in BAD_PACKAGES:
                    continue

                # Bold top-level packages.
                if not line.startswith(' '):
                    click.echo(crayons.normal(line, bold=True))

                # Echo the rest.
                else:
                    click.echo(crayons.normal(line, bold=False))
    else:
        click.echo(c.out)

    # Return its return code.
    sys.exit(c.return_code)


@click.command(help="View a given module in your editor.", name="open")
@click.option('--three/--two', is_flag=True, default=None, help="Use Python 3/2 when creating virtualenv.")
@click.option('--python', default=False, nargs=1, help="Specify which version of Python virtualenv should use.")
@click.argument('module', nargs=1)
def run_open(module, three=None, python=None):

    # Ensure that virtualenv is available.
    ensure_project(three=three, python=python, validate=False)

    c = delegator.run('{0} -c "import {1}; print({1}.__file__);"'.format(which('python'), module))

    try:
        assert c.return_code == 0
    except AssertionError:
        click.echo(crayons.red('Module not found!'))
        sys.exit(1)

    if '__init__.py' in c.out:
        p = os.path.dirname(c.out.strip().rstrip('cdo'))
    else:
        p = c.out.strip().rstrip('cdo')

    click.echo(crayons.normal('Opening {0!r} in your EDITOR.'.format(p), bold=True))
    click.edit(filename=p)
    sys.exit(0)


@click.command(help="Uninstalls all packages, and re-installs package(s) in [packages] to latest compatible versions.")
@click.argument('package_name', default=False)
@click.option('--verbose', '-v', is_flag=True, default=False, help="Verbose mode.")
@click.option('--dev', '-d', is_flag=True, default=False, help="Additionally install package(s) in [dev-packages].")
@click.option('--three/--two', is_flag=True, default=None, help="Use Python 3/2 when creating virtualenv.")
@click.option('--python', default=False, nargs=1, help="Specify which version of Python virtualenv should use.")
@click.option('--dry-run', is_flag=True, default=False, help="Just output outdated packages.")
@click.option('--bare', is_flag=True, default=False, help="Minimal output.")
@click.option('--clear', is_flag=True, default=False, help="Clear the dependency cache.")
@click.option('--sequential', is_flag=True, default=False, help="Install dependencies one-at-a-time, instead of concurrently.")
@click.pass_context
def update(ctx, dev=False, three=None, python=None, dry_run=False, bare=False, dont_upgrade=False, user=False, verbose=False, clear=False, unused=False, package_name=None, sequential=False):

    # Ensure that virtualenv is available.
    ensure_project(three=three, python=python, validate=False)

    concurrent = (not sequential)

    # --dry-run:
    if dry_run:
        # dont_upgrade = True
        updates = False

        # Dev packages
        if not bare:
            click.echo(crayons.normal(u'Checking dependencies…', bold=True), err=True)

        packages = project.packages
        if dev:
            packages.update(project.dev_packages)

        installed_packages = {}
        deps = convert_deps_to_pip(packages, project, r=False)
        c = delegator.run('{0} freeze'.format(which_pip()))

        for r in c.out.strip().split('\n'):
            result = convert_deps_from_pip(r)
            try:
                installed_packages[list(result.keys())[0].lower()] = result[list(result.keys())[0]][len('=='):]
            except TypeError:
                pass

        # Resolve dependency tree.
        for result in resolve_deps(deps, sources=project.sources, clear=clear, which=which, which_pip=which_pip, project=project):

            name = result['name']
            latest = result['version']

            try:
                installed = installed_packages[name]
                if installed != latest:
                    if not bare:
                        click.echo(
                            '{0}=={1} is available ({2} installed)!'
                            ''.format(crayons.normal(name, bold=True), latest, installed)
                        )
                    else:
                        click.echo(
                            '{0}=={1}'.format(name, latest)
                        )
                    updates = True
            except KeyError:
                pass

        if not updates and not bare:
            click.echo(
                crayons.green('All good!')
            )

        sys.exit(int(updates))

    if not package_name:
        click.echo(
            crayons.normal(u'Updating all dependencies from Pipfile…', bold=True)
        )

        pre = project.settings.get('allow_prereleases')

        # Purge.
        do_purge()

        # Lock.
        do_lock(pre=pre)

        # Install everything.
        do_init(dev=dev, verbose=verbose, concurrent=concurrent)

        click.echo(
            crayons.green('All dependencies are now up-to-date!')
        )
    else:

        if package_name in project.all_packages:

            click.echo(
                u'Uninstalling {0}…'.format(
                    crayons.green(package_name)
                )
            )

            cmd = '"{0}" uninstall {1} -y'.format(which_pip(), package_name)
            c = delegator.run(cmd)

            try:
                assert c.return_code == 0
            except AssertionError:
                click.echo()
                click.echo(crayons.blue(c.err))
                # sys.exit(1)

            p_name = convert_deps_to_pip({package_name: project.all_packages[package_name]}, r=False)
            ctx.invoke(install, package_name=p_name[0])

        else:
            click.echo(
                '{0} was not found in your {1}!'.format(
                    crayons.green(package_name),
                    crayons.normal('Pipfile', bold=True)
                )
            )


# Install click commands.
cli.add_command(graph)
cli.add_command(install)
cli.add_command(uninstall)
cli.add_command(update)
cli.add_command(lock)
cli.add_command(check)
cli.add_command(shell)
cli.add_command(run)
cli.add_command(run_open)

# Only invoke the "did you mean" when an argument wasn't passed (it breaks those).
if '-' not in ''.join(sys.argv) and len(sys.argv) > 1:
    cli = DYMCommandCollection(sources=[cli])

if __name__ == '__main__':
    cli()<|MERGE_RESOLUTION|>--- conflicted
+++ resolved
@@ -35,11 +35,7 @@
     convert_deps_from_pip, convert_deps_to_pip, is_required_version,
     proper_case, pep423_name, split_vcs, resolve_deps, shellquote, is_vcs,
     python_version, suggest_package, find_windows_executable, is_file,
-<<<<<<< HEAD
-    prepare_pip_source_args, is_valid_url, download_file
-=======
-    prepare_pip_source_args, temp_environ
->>>>>>> 1b1291f0
+    prepare_pip_source_args, temp_environ, is_valid_url, download_file
 )
 from .__version__ import __version__
 from . import pep508checker, progress
@@ -567,9 +563,9 @@
 
     # If --three, --two, or --python were passed...
     elif (python) or (three is not None) or (site_packages is not False):
-       
+
         USING_DEFAULT_PYTHON = False
-        
+
         # Ensure python is installed before deleting existing virtual env
         ensure_python(three=three, python=python)
 
